import * as path from 'path';
import * as autoscaling from '@aws-cdk/aws-autoscaling';
import * as ec2 from '@aws-cdk/aws-ec2';
import * as iam from '@aws-cdk/aws-iam';
import * as lambda from '@aws-cdk/aws-lambda';
import * as ssm from '@aws-cdk/aws-ssm';
import { Annotations, CfnOutput, Duration, IResource, Resource, Stack, Token, Tags } from '@aws-cdk/core';
<<<<<<< HEAD
import { Construct } from 'constructs';
=======
>>>>>>> b16ea9fe
import { AwsAuth } from './aws-auth';
import { ClusterResource } from './cluster-resource';
import { CfnCluster, CfnClusterProps } from './eks.generated';
import { HelmChart, HelmChartOptions } from './helm-chart';
import { KubernetesResource } from './k8s-resource';
import { KubectlLayer } from './kubectl-layer';
import { spotInterruptHandler } from './spot-interrupt-handler';
import { renderUserData } from './user-data';

// keep this import separate from other imports to reduce chance for merge conflicts with v2-main
// eslint-disable-next-line no-duplicate-imports, import/order
import { Construct } from '@aws-cdk/core';

// defaults are based on https://eksctl.io
const DEFAULT_CAPACITY_COUNT = 2;
const DEFAULT_CAPACITY_TYPE = ec2.InstanceType.of(ec2.InstanceClass.M5, ec2.InstanceSize.LARGE);

/**
 * An EKS cluster
 */
export interface ICluster extends IResource, ec2.IConnectable {
  /**
   * The VPC in which this Cluster was created
   */
  readonly vpc: ec2.IVpc;

  /**
   * The physical name of the Cluster
   * @attribute
   */
  readonly clusterName: string;

  /**
   * The unique ARN assigned to the service by AWS
   * in the form of arn:aws:eks:
   * @attribute
   */
  readonly clusterArn: string;

  /**
   * The API Server endpoint URL
   * @attribute
   */
  readonly clusterEndpoint: string;

  /**
   * The certificate-authority-data for your cluster.
   * @attribute
   */
  readonly clusterCertificateAuthorityData: string;
}

export interface ClusterAttributes {
  /**
   * The VPC in which this Cluster was created
   */
  readonly vpc: ec2.IVpc;

  /**
   * The physical name of the Cluster
   */
  readonly clusterName: string;

  /**
   * The unique ARN assigned to the service by AWS
   * in the form of arn:aws:eks:
   */
  readonly clusterArn: string;

  /**
   * The API Server endpoint URL
   */
  readonly clusterEndpoint: string;

  /**
   * The certificate-authority-data for your cluster.
   */
  readonly clusterCertificateAuthorityData: string;

  /**
   * The security groups associated with this cluster.
   */
  readonly securityGroups: ec2.ISecurityGroup[];
}

/**
 * Properties to instantiate the Cluster
 */
export interface ClusterProps {
  /**
   * The VPC in which to create the Cluster
   *
   * @default - a VPC with default configuration will be created and can be accessed through `cluster.vpc`.
   */
  readonly vpc?: ec2.IVpc;

  /**
   * Where to place EKS Control Plane ENIs
   *
   * If you want to create public load balancers, this must include public subnets.
   *
   * For example, to only select private subnets, supply the following:
   *
   * ```ts
   * vpcSubnets: [
   *   { subnetType: ec2.SubnetType.Private }
   * ]
   * ```
   *
   * @default - All public and private subnets
   */
  readonly vpcSubnets?: ec2.SubnetSelection[];

  /**
   * Role that provides permissions for the Kubernetes control plane to make calls to AWS API operations on your behalf.
   *
   * @default - A role is automatically created for you
   */
  readonly role?: iam.IRole;

  /**
   * Name for the cluster.
   *
   * @default - Automatically generated name
   */
  readonly clusterName?: string;

  /**
   * Security Group to use for Control Plane ENIs
   *
   * @default - A security group is automatically created
   */
  readonly securityGroup?: ec2.ISecurityGroup;

  /**
   * The Kubernetes version to run in the cluster
   *
   * @default - If not supplied, will use Amazon default version
   */
  readonly version?: string;

  /**
   * An IAM role that will be added to the `system:masters` Kubernetes RBAC
   * group.
   *
   * @see https://kubernetes.io/docs/reference/access-authn-authz/rbac/#default-roles-and-role-bindings
   *
   * @default - By default, it will only possible to update this Kubernetes
   *            system by adding resources to this cluster via `addResource` or
   *            by defining `KubernetesResource` resources in your AWS CDK app.
   *            Use this if you wish to grant cluster administration privileges
   *            to another role.
   */
  readonly mastersRole?: iam.IRole;

  /**
   * Allows defining `kubectrl`-related resources on this cluster.
   *
   * If this is disabled, it will not be possible to use the following
   * capabilities:
   * - `addResource`
   * - `addRoleMapping`
   * - `addUserMapping`
   * - `addMastersRole` and `props.mastersRole`
   *
   * If this is disabled, the cluster can only be managed by issuing `kubectl`
   * commands from a session that uses the IAM role/user that created the
   * account.
   *
   * _NOTE_: changing this value will destoy the cluster. This is because a
   * managable cluster must be created using an AWS CloudFormation custom
   * resource which executes with an IAM role owned by the CDK app.
   *
   * @default true The cluster can be managed by the AWS CDK application.
   */
  readonly kubectlEnabled?: boolean;

  /**
   * Number of instances to allocate as an initial capacity for this cluster.
   * Instance type can be configured through `defaultCapacityInstanceType`,
   * which defaults to `m5.large`.
   *
   * Use `cluster.addCapacity` to add additional customized capacity. Set this
   * to `0` is you wish to avoid the initial capacity allocation.
   *
   * @default 2
   */
  readonly defaultCapacity?: number;

  /**
   * The instance type to use for the default capacity. This will only be taken
   * into account if `defaultCapacity` is > 0.
   *
   * @default m5.large
   */
  readonly defaultCapacityInstance?: ec2.InstanceType;

  /**
   * Determines whether a CloudFormation output with the name of the cluster
   * will be synthesized.
   *
   * @default false
   */
  readonly outputClusterName?: boolean;

  /**
   * Determines whether a CloudFormation output with the ARN of the "masters"
   * IAM role will be synthesized (if `mastersRole` is specified).
   *
   * @default false
   */
  readonly outputMastersRoleArn?: boolean;

  /**
   * Determines whether a CloudFormation output with the `aws eks
   * update-kubeconfig` command will be synthesized. This command will include
   * the cluster name and, if applicable, the ARN of the masters IAM role.
   *
   * @default true
   */
  readonly outputConfigCommand?: boolean;
}

/**
 * A Cluster represents a managed Kubernetes Service (EKS)
 *
 * This is a fully managed cluster of API Servers (control-plane)
 * The user is still required to create the worker nodes.
 *
 * @resource AWS::EKS::Cluster
 */
export class Cluster extends Resource implements ICluster {
  /**
   * Import an existing cluster
   *
   * @param scope the construct scope, in most cases 'this'
   * @param id the id or name to import as
   * @param attrs the cluster properties to use for importing information
   */
  public static fromClusterAttributes(scope: Construct, id: string, attrs: ClusterAttributes): ICluster {
    return new ImportedCluster(scope, id, attrs);
  }

  /**
   * The VPC in which this Cluster was created
   */
  public readonly vpc: ec2.IVpc;

  /**
   * The Name of the created EKS Cluster
   */
  public readonly clusterName: string;

  /**
   * The AWS generated ARN for the Cluster resource
   *
   * @example arn:aws:eks:us-west-2:666666666666:cluster/prod
   */
  public readonly clusterArn: string;

  /**
   * The endpoint URL for the Cluster
   *
   * This is the URL inside the kubeconfig file to use with kubectl
   *
   * @example https://5E1D0CEXAMPLEA591B746AFC5AB30262.yl4.us-west-2.eks.amazonaws.com
   */
  public readonly clusterEndpoint: string;

  /**
   * The certificate-authority-data for your cluster.
   */
  public readonly clusterCertificateAuthorityData: string;

  /**
   * Manages connection rules (Security Group Rules) for the cluster
   *
   * @type {ec2.Connections}
   * @memberof Cluster
   */
  public readonly connections: ec2.Connections;

  /**
   * IAM role assumed by the EKS Control Plane
   */
  public readonly role: iam.IRole;

  /**
   * Indicates if `kubectl` related operations can be performed on this cluster.
   */
  public readonly kubectlEnabled: boolean;

  /**
   * The CloudFormation custom resource handler that can apply Kubernetes
   * manifests to this cluster.
   *
   * @internal
   */
  public readonly _k8sResourceHandler?: lambda.Function;

  /**
   * The auto scaling group that hosts the default capacity for this cluster.
   * This will be `undefined` if the default capacity is set to 0.
   */
  public readonly defaultCapacity?: autoscaling.AutoScalingGroup;

  /**
   * The IAM role that was used to create this cluster. This role is
   * automatically added by Amazon EKS to the `system:masters` RBAC group of the
   * cluster. Use `addMastersRole` or `props.mastersRole` to define additional
   * IAM roles as administrators.
   *
   * @internal
   */
  public readonly _defaultMastersRole?: iam.IRole;

  /**
   * Manages the aws-auth config map.
   */
  private _awsAuth?: AwsAuth;

  private readonly version: string | undefined;

  /**
   * Initiates an EKS Cluster with the supplied arguments
   *
   * @param scope a Construct, most likely a cdk.Stack created
   * @param name the name of the Construct to create
   * @param props properties in the IClusterProps interface
   */
  constructor(scope: Construct, id: string, props: ClusterProps = { }) {
    super(scope, id, {
      physicalName: props.clusterName,
    });

    Annotations.of(this).addWarning('The @aws-cdk/aws-eks-legacy module will no longer be released as part of the AWS CDK starting March 1st, 2020. Please refer to https://github.com/aws/aws-cdk/issues/5544 for upgrade instructions');

    const stack = Stack.of(this);

    this.vpc = props.vpc || new ec2.Vpc(this, 'DefaultVpc');
    this.version = props.version;

    this.tagSubnets();

    this.role = props.role || new iam.Role(this, 'ClusterRole', {
      assumedBy: new iam.ServicePrincipal('eks.amazonaws.com'),
      managedPolicies: [
        iam.ManagedPolicy.fromAwsManagedPolicyName('AmazonEKSClusterPolicy'),
        iam.ManagedPolicy.fromAwsManagedPolicyName('AmazonEKSServicePolicy'),
      ],
    });

    const securityGroup = props.securityGroup || new ec2.SecurityGroup(this, 'ControlPlaneSecurityGroup', {
      vpc: this.vpc,
      description: 'EKS Control Plane Security Group',
    });

    this.connections = new ec2.Connections({
      securityGroups: [securityGroup],
      defaultPort: ec2.Port.tcp(443), // Control Plane has an HTTPS API
    });

    // Get subnetIds for all selected subnets
    const placements = props.vpcSubnets || [{ subnetType: ec2.SubnetType.PUBLIC }, { subnetType: ec2.SubnetType.PRIVATE }];
    const subnetIds = [...new Set(Array().concat(...placements.map(s => this.vpc.selectSubnets(s).subnetIds)))];

    const clusterProps: CfnClusterProps = {
      name: this.physicalName,
      roleArn: this.role.roleArn,
      version: props.version,
      resourcesVpcConfig: {
        securityGroupIds: [securityGroup.securityGroupId],
        subnetIds,
      },
    };

    let resource;
    this.kubectlEnabled = props.kubectlEnabled === undefined ? true : props.kubectlEnabled;
    if (this.kubectlEnabled) {
      resource = new ClusterResource(this, 'Resource', clusterProps);
      this._defaultMastersRole = resource.creationRole;
    } else {
      resource = new CfnCluster(this, 'Resource', clusterProps);
    }

    this.clusterName = this.getResourceNameAttribute(resource.ref);
    this.clusterArn = this.getResourceArnAttribute(resource.attrArn, {
      service: 'eks',
      resource: 'cluster',
      resourceName: this.physicalName,
    });

    this.clusterEndpoint = resource.attrEndpoint;
    this.clusterCertificateAuthorityData = resource.attrCertificateAuthorityData;

    const updateConfigCommandPrefix = `aws eks update-kubeconfig --name ${this.clusterName}`;
    const getTokenCommandPrefix = `aws eks get-token --cluster-name ${this.clusterName}`;
    const commonCommandOptions = [`--region ${stack.region}`];

    if (props.outputClusterName) {
      new CfnOutput(this, 'ClusterName', { value: this.clusterName });
    }

    // we maintain a single manifest custom resource handler per cluster since
    // permissions and role are scoped. This will return `undefined` if kubectl
    // is not enabled for this cluster.
    this._k8sResourceHandler = this.createKubernetesResourceHandler();

    // map the IAM role to the `system:masters` group.
    if (props.mastersRole) {
      if (!this.kubectlEnabled) {
        throw new Error('Cannot specify a "masters" role if kubectl is disabled');
      }

      this.awsAuth.addMastersRole(props.mastersRole);

      if (props.outputMastersRoleArn) {
        new CfnOutput(this, 'MastersRoleArn', { value: props.mastersRole.roleArn });
      }

      commonCommandOptions.push(`--role-arn ${props.mastersRole.roleArn}`);
    }

    // allocate default capacity if non-zero (or default).
    const desiredCapacity = props.defaultCapacity === undefined ? DEFAULT_CAPACITY_COUNT : props.defaultCapacity;
    if (desiredCapacity > 0) {
      const instanceType = props.defaultCapacityInstance || DEFAULT_CAPACITY_TYPE;
      this.defaultCapacity = this.addCapacity('DefaultCapacity', { instanceType, desiredCapacity });
    }

    const outputConfigCommand = props.outputConfigCommand === undefined ? true : props.outputConfigCommand;
    if (outputConfigCommand) {
      const postfix = commonCommandOptions.join(' ');
      new CfnOutput(this, 'ConfigCommand', { value: `${updateConfigCommandPrefix} ${postfix}` });
      new CfnOutput(this, 'GetTokenCommand', { value: `${getTokenCommandPrefix} ${postfix}` });
    }
  }

  /**
   * Add nodes to this EKS cluster
   *
   * The nodes will automatically be configured with the right VPC and AMI
   * for the instance type and Kubernetes version.
   *
   * Spot instances will be labeled `lifecycle=Ec2Spot` and tainted with `PreferNoSchedule`.
   * If kubectl is enabled, the
   * [spot interrupt handler](https://github.com/awslabs/ec2-spot-labs/tree/master/ec2-spot-eks-solution/spot-termination-handler)
   * daemon will be installed on all spot instances to handle
   * [EC2 Spot Instance Termination Notices](https://aws.amazon.com/blogs/aws/new-ec2-spot-instance-termination-notices/).
   */
  public addCapacity(id: string, options: CapacityOptions): autoscaling.AutoScalingGroup {
    const asg = new autoscaling.AutoScalingGroup(this, id, {
      ...options,
      vpc: this.vpc,
      machineImage: new EksOptimizedImage({
        nodeType: nodeTypeForInstanceType(options.instanceType),
        kubernetesVersion: this.version,
      }),
      updateType: options.updateType || autoscaling.UpdateType.ROLLING_UPDATE,
      instanceType: options.instanceType,
    });

    this.addAutoScalingGroup(asg, {
      mapRole: options.mapRole,
      bootstrapOptions: options.bootstrapOptions,
      bootstrapEnabled: options.bootstrapEnabled,
    });

    return asg;
  }

  /**
   * Add compute capacity to this EKS cluster in the form of an AutoScalingGroup
   *
   * The AutoScalingGroup must be running an EKS-optimized AMI containing the
   * /etc/eks/bootstrap.sh script. This method will configure Security Groups,
   * add the right policies to the instance role, apply the right tags, and add
   * the required user data to the instance's launch configuration.
   *
   * Spot instances will be labeled `lifecycle=Ec2Spot` and tainted with `PreferNoSchedule`.
   * If kubectl is enabled, the
   * [spot interrupt handler](https://github.com/awslabs/ec2-spot-labs/tree/master/ec2-spot-eks-solution/spot-termination-handler)
   * daemon will be installed on all spot instances to handle
   * [EC2 Spot Instance Termination Notices](https://aws.amazon.com/blogs/aws/new-ec2-spot-instance-termination-notices/).
   *
   * Prefer to use `addCapacity` if possible.
   *
   * @see https://docs.aws.amazon.com/eks/latest/userguide/launch-workers.html
   * @param autoScalingGroup [disable-awslint:ref-via-interface]
   * @param options options for adding auto scaling groups, like customizing the bootstrap script
   */
  public addAutoScalingGroup(autoScalingGroup: autoscaling.AutoScalingGroup, options: AutoScalingGroupOptions) {
    // self rules
    autoScalingGroup.connections.allowInternally(ec2.Port.allTraffic());

    // Cluster to:nodes rules
    autoScalingGroup.connections.allowFrom(this, ec2.Port.tcp(443));
    autoScalingGroup.connections.allowFrom(this, ec2.Port.tcpRange(1025, 65535));

    // Allow HTTPS from Nodes to Cluster
    autoScalingGroup.connections.allowTo(this, ec2.Port.tcp(443));

    // Allow all node outbound traffic
    autoScalingGroup.connections.allowToAnyIpv4(ec2.Port.allTcp());
    autoScalingGroup.connections.allowToAnyIpv4(ec2.Port.allUdp());
    autoScalingGroup.connections.allowToAnyIpv4(ec2.Port.allIcmp());

    const bootstrapEnabled = options.bootstrapEnabled !== undefined ? options.bootstrapEnabled : true;
    if (options.bootstrapOptions && !bootstrapEnabled) {
      throw new Error('Cannot specify "bootstrapOptions" if "bootstrapEnabled" is false');
    }

    if (bootstrapEnabled) {
      const userData = renderUserData(this.clusterName, autoScalingGroup, options.bootstrapOptions);
      autoScalingGroup.addUserData(...userData);
    }

    autoScalingGroup.role.addManagedPolicy(iam.ManagedPolicy.fromAwsManagedPolicyName('AmazonEKSWorkerNodePolicy'));
    autoScalingGroup.role.addManagedPolicy(iam.ManagedPolicy.fromAwsManagedPolicyName('AmazonEKS_CNI_Policy'));
    autoScalingGroup.role.addManagedPolicy(iam.ManagedPolicy.fromAwsManagedPolicyName('AmazonEC2ContainerRegistryReadOnly'));

    // EKS Required Tags
    Tags.of(autoScalingGroup).add(`kubernetes.io/cluster/${this.clusterName}`, 'owned', {
      applyToLaunchedInstances: true,
    });

    if (options.mapRole === true && !this.kubectlEnabled) {
      throw new Error('Cannot map instance IAM role to RBAC if kubectl is disabled for the cluster');
    }

    // do not attempt to map the role if `kubectl` is not enabled for this
    // cluster or if `mapRole` is set to false. By default this should happen.
    const mapRole = options.mapRole === undefined ? true : options.mapRole;
    if (mapRole && this.kubectlEnabled) {
      // see https://docs.aws.amazon.com/en_us/eks/latest/userguide/add-user-role.html
      this.awsAuth.addRoleMapping(autoScalingGroup.role, {
        username: 'system:node:{{EC2PrivateDNSName}}',
        groups: [
          'system:bootstrappers',
          'system:nodes',
        ],
      });
    } else {
      // since we are not mapping the instance role to RBAC, synthesize an
      // output so it can be pasted into `aws-auth-cm.yaml`
      new CfnOutput(autoScalingGroup, 'InstanceRoleARN', {
        value: autoScalingGroup.role.roleArn,
      });
    }

    // if this is an ASG with spot instances, install the spot interrupt handler (only if kubectl is enabled).
    if (autoScalingGroup.spotPrice && this.kubectlEnabled) {
      this.addResource('spot-interrupt-handler', ...spotInterruptHandler());
    }
  }

  /**
   * Lazily creates the AwsAuth resource, which manages AWS authentication mapping.
   */
  public get awsAuth() {
    if (!this.kubectlEnabled) {
      throw new Error('Cannot define aws-auth mappings if kubectl is disabled');
    }

    if (!this._awsAuth) {
      this._awsAuth = new AwsAuth(this, 'AwsAuth', { cluster: this });
    }

    return this._awsAuth;
  }

  /**
   * Defines a Kubernetes resource in this cluster.
   *
   * The manifest will be applied/deleted using kubectl as needed.
   *
   * @param id logical id of this manifest
   * @param manifest a list of Kubernetes resource specifications
   * @returns a `KubernetesResource` object.
   * @throws If `kubectlEnabled` is `false`
   */
  public addResource(id: string, ...manifest: any[]) {
    return new KubernetesResource(this, `manifest-${id}`, { cluster: this, manifest });
  }

  /**
   * Defines a Helm chart in this cluster.
   *
   * @param id logical id of this chart.
   * @param options options of this chart.
   * @returns a `HelmChart` object
   * @throws If `kubectlEnabled` is `false`
   */
  public addChart(id: string, options: HelmChartOptions) {
    return new HelmChart(this, `chart-${id}`, { cluster: this, ...options });
  }

  private createKubernetesResourceHandler() {
    if (!this.kubectlEnabled) {
      return undefined;
    }

    return new lambda.Function(this, 'KubernetesResourceHandler', {
      code: lambda.Code.fromAsset(path.join(__dirname, 'k8s-resource')),
      runtime: lambda.Runtime.PYTHON_3_7,
      handler: 'index.handler',
      timeout: Duration.minutes(15),
      layers: [KubectlLayer.getOrCreate(this)],
      memorySize: 256,
      environment: {
        CLUSTER_NAME: this.clusterName,
      },

      // NOTE: we must use the default IAM role that's mapped to "system:masters"
      // as the execution role of this custom resource handler. This is the only
      // way to be able to interact with the cluster after it's been created.
      role: this._defaultMastersRole,
    });
  }

  /**
   * Opportunistically tag subnets with the required tags.
   *
   * If no subnets could be found (because this is an imported VPC), add a warning.
   *
   * @see https://docs.aws.amazon.com/eks/latest/userguide/network_reqs.html
   */
  private tagSubnets() {
    const tagAllSubnets = (type: string, subnets: ec2.ISubnet[], tag: string) => {
      for (const subnet of subnets) {
        // if this is not a concrete subnet, attach a construct warning
        if (!ec2.Subnet.isVpcSubnet(subnet)) {
          // message (if token): "could not auto-tag public/private subnet with tag..."
          // message (if not token): "count not auto-tag public/private subnet xxxxx with tag..."
          const subnetID = Token.isUnresolved(subnet.subnetId) ? '' : ` ${subnet.subnetId}`;
          Annotations.of(this).addWarning(`Could not auto-tag ${type} subnet${subnetID} with "${tag}=1", please remember to do this manually`);
          continue;
        }

        Tags.of(subnet).add(tag, '1');
      }
    };

    // https://docs.aws.amazon.com/eks/latest/userguide/network_reqs.html
    tagAllSubnets('private', this.vpc.privateSubnets, 'kubernetes.io/role/internal-elb');
    tagAllSubnets('public', this.vpc.publicSubnets, 'kubernetes.io/role/elb');
  }
}

/**
 * Options for adding worker nodes
 */
export interface CapacityOptions extends autoscaling.CommonAutoScalingGroupProps {
  /**
   * Instance type of the instances to start
   */
  readonly instanceType: ec2.InstanceType;

  /**
   * Will automatically update the aws-auth ConfigMap to map the IAM instance
   * role to RBAC.
   *
   * This cannot be explicitly set to `true` if the cluster has kubectl disabled.
   *
   * @default - true if the cluster has kubectl enabled (which is the default).
   */
  readonly mapRole?: boolean;

  /**
   * Configures the EC2 user-data script for instances in this autoscaling group
   * to bootstrap the node (invoke `/etc/eks/bootstrap.sh`) and associate it
   * with the EKS cluster.
   *
   * If you wish to provide a custom user data script, set this to `false` and
   * manually invoke `autoscalingGroup.addUserData()`.
   *
   * @default true
   */
  readonly bootstrapEnabled?: boolean;

  /**
   * EKS node bootstrapping options.
   *
   * @default - none
   */
  readonly bootstrapOptions?: BootstrapOptions;
}

export interface BootstrapOptions {
  /**
   * Sets `--max-pods` for the kubelet based on the capacity of the EC2 instance.
   *
   * @default true
   */
  readonly useMaxPods?: boolean;

  /**
   * Restores the docker default bridge network.
   *
   * @default false
   */
  readonly enableDockerBridge?: boolean;

  /**
   * Number of retry attempts for AWS API call (DescribeCluster).
   *
   * @default 3
   */
  readonly awsApiRetryAttempts?: number;

  /**
   * The contents of the `/etc/docker/daemon.json` file. Useful if you want a
   * custom config differing from the default one in the EKS AMI.
   *
   * @default - none
   */
  readonly dockerConfigJson?: string;

  /**
   * Extra arguments to add to the kubelet. Useful for adding labels or taints.
   *
   * @example --node-labels foo=bar,goo=far
   * @default - none
   */
  readonly kubeletExtraArgs?: string;

  /**
   * Additional command line arguments to pass to the `/etc/eks/bootstrap.sh`
   * command.
   *
   * @see https://github.com/awslabs/amazon-eks-ami/blob/master/files/bootstrap.sh
   * @default - none
   */
  readonly additionalArgs?: string;
}

/**
 * Options for adding an AutoScalingGroup as capacity
 */
export interface AutoScalingGroupOptions {
  /**
   * Will automatically update the aws-auth ConfigMap to map the IAM instance
   * role to RBAC.
   *
   * This cannot be explicitly set to `true` if the cluster has kubectl disabled.
   *
   * @default - true if the cluster has kubectl enabled (which is the default).
   */
  readonly mapRole?: boolean;

  /**
   * Configures the EC2 user-data script for instances in this autoscaling group
   * to bootstrap the node (invoke `/etc/eks/bootstrap.sh`) and associate it
   * with the EKS cluster.
   *
   * If you wish to provide a custom user data script, set this to `false` and
   * manually invoke `autoscalingGroup.addUserData()`.
   *
   * @default true
   */
  readonly bootstrapEnabled?: boolean;

  /**
   * Allows options for node bootstrapping through EC2 user data.
   */
  readonly bootstrapOptions?: BootstrapOptions;
}

/**
 * Import a cluster to use in another stack
 */
class ImportedCluster extends Resource implements ICluster {
  public readonly vpc: ec2.IVpc;
  public readonly clusterCertificateAuthorityData: string;
  public readonly clusterName: string;
  public readonly clusterArn: string;
  public readonly clusterEndpoint: string;
  public readonly connections = new ec2.Connections();

  constructor(scope: Construct, id: string, props: ClusterAttributes) {
    super(scope, id);

    this.vpc = ec2.Vpc.fromVpcAttributes(this, 'VPC', props.vpc);
    this.clusterName = props.clusterName;
    this.clusterEndpoint = props.clusterEndpoint;
    this.clusterArn = props.clusterArn;
    this.clusterCertificateAuthorityData = props.clusterCertificateAuthorityData;

    let i = 1;
    for (const sgProps of props.securityGroups) {
      this.connections.addSecurityGroup(ec2.SecurityGroup.fromSecurityGroupId(this, `SecurityGroup${i}`, sgProps.securityGroupId));
      i++;
    }
  }
}

/**
 * Properties for EksOptimizedImage
 */
export interface EksOptimizedImageProps {
  /**
   * What instance type to retrieve the image for (standard or GPU-optimized)
   *
   * @default NodeType.STANDARD
   */
  readonly nodeType?: NodeType;

  /**
   * The Kubernetes version to use
   *
   * @default - The latest version
   */
  readonly kubernetesVersion?: string;
}

/**
 * Construct an Amazon Linux 2 image from the latest EKS Optimized AMI published in SSM
 */
export class EksOptimizedImage implements ec2.IMachineImage {
  private readonly nodeType?: NodeType;
  private readonly kubernetesVersion?: string;

  private readonly amiParameterName: string;

  /**
   * Constructs a new instance of the EcsOptimizedAmi class.
   */
  public constructor(props: EksOptimizedImageProps) {
    this.nodeType = props && props.nodeType;
    this.kubernetesVersion = props && props.kubernetesVersion || LATEST_KUBERNETES_VERSION;

    // set the SSM parameter name
    this.amiParameterName = `/aws/service/eks/optimized-ami/${this.kubernetesVersion}/`
      + ( this.nodeType === NodeType.STANDARD ? 'amazon-linux-2/' : '' )
      + ( this.nodeType === NodeType.GPU ? 'amazon-linux2-gpu/' : '' )
      + 'recommended/image_id';
  }

  /**
   * Return the correct image
   */
  public getImage(scope: Construct): ec2.MachineImageConfig {
    const ami = ssm.StringParameter.valueForStringParameter(scope, this.amiParameterName);
    return {
      imageId: ami,
      osType: ec2.OperatingSystemType.LINUX,
      userData: ec2.UserData.forLinux(),
    };
  }
}

// MAINTAINERS: use ./scripts/kube_bump.sh to update LATEST_KUBERNETES_VERSION
const LATEST_KUBERNETES_VERSION = '1.14';

/**
 * Whether the worker nodes should support GPU or just standard instances
 */
export enum NodeType {
  /**
   * Standard instances
   */
  STANDARD = 'Standard',

  /**
   * GPU instances
   */
  GPU = 'GPU',
}

const GPU_INSTANCETYPES = ['p2', 'p3', 'g4'];

export function nodeTypeForInstanceType(instanceType: ec2.InstanceType) {
  return GPU_INSTANCETYPES.includes(instanceType.toString().substring(0, 2)) ? NodeType.GPU : NodeType.STANDARD;
}<|MERGE_RESOLUTION|>--- conflicted
+++ resolved
@@ -5,10 +5,6 @@
 import * as lambda from '@aws-cdk/aws-lambda';
 import * as ssm from '@aws-cdk/aws-ssm';
 import { Annotations, CfnOutput, Duration, IResource, Resource, Stack, Token, Tags } from '@aws-cdk/core';
-<<<<<<< HEAD
-import { Construct } from 'constructs';
-=======
->>>>>>> b16ea9fe
 import { AwsAuth } from './aws-auth';
 import { ClusterResource } from './cluster-resource';
 import { CfnCluster, CfnClusterProps } from './eks.generated';
@@ -20,7 +16,7 @@
 
 // keep this import separate from other imports to reduce chance for merge conflicts with v2-main
 // eslint-disable-next-line no-duplicate-imports, import/order
-import { Construct } from '@aws-cdk/core';
+import { Construct } from 'constructs';
 
 // defaults are based on https://eksctl.io
 const DEFAULT_CAPACITY_COUNT = 2;
