{
  "name": "@aws-cdk/aws-eks",
  "version": "0.0.0",
  "private": true,
  "description": "The CDK Construct Library for AWS::EKS",
  "main": "lib/index.js",
  "types": "lib/index.d.ts",
  "jsii": {
    "outdir": "dist",
    "targets": {
      "java": {
        "package": "software.amazon.awscdk.services.eks",
        "maven": {
          "groupId": "software.amazon.awscdk",
          "artifactId": "eks"
        }
      },
      "dotnet": {
        "namespace": "Amazon.CDK.AWS.EKS",
        "packageId": "Amazon.CDK.AWS.EKS",
        "iconUrl": "https://raw.githubusercontent.com/aws/aws-cdk/main/logo/default-256-dark.png"
      },
      "python": {
        "distName": "aws-cdk.aws-eks",
        "module": "aws_cdk.aws_eks",
        "classifiers": [
          "Framework :: AWS CDK",
          "Framework :: AWS CDK :: 2"
        ]
      }
    },
    "projectReferences": true,
    "metadata": {
      "jsii": {
        "rosetta": {
          "strict": true
        }
      }
    }
  },
  "repository": {
    "type": "git",
    "url": "https://github.com/aws/aws-cdk.git",
    "directory": "packages/@aws-cdk/aws-eks"
  },
  "scripts": {
    "build": "cdk-build",
    "watch": "cdk-watch",
    "lint": "cdk-lint",
    "test": "cdk-test",
    "integ": "integ-runner",
    "pkglint": "pkglint -f",
    "package": "cdk-package",
    "awslint": "cdk-awslint",
    "cfn2ts": "cfn2ts",
    "build+test+package": "yarn build+test && yarn package",
    "build+test": "yarn build && yarn test",
    "compat": "cdk-compat",
    "gen": "cfn2ts",
    "rosetta:extract": "yarn --silent jsii-rosetta extract",
    "build+extract": "yarn build && yarn rosetta:extract",
    "build+test+extract": "yarn build+test && yarn rosetta:extract"
  },
  "cdk-build": {
    "cloudformation": "AWS::EKS",
    "env": {
      "AWSLINT_BASE_CONSTRUCT": true
    }
  },
  "keywords": [
    "aws",
    "cdk",
    "constructs",
    "eks"
  ],
  "author": {
    "name": "Amazon Web Services",
    "url": "https://aws.amazon.com",
    "organization": true
  },
  "license": "Apache-2.0",
  "devDependencies": {
    "@aws-cdk/assertions": "0.0.0",
    "@aws-cdk/cdk-build-tools": "0.0.0",
    "@aws-cdk/integ-runner": "0.0.0",
    "@aws-cdk/integ-tests": "0.0.0",
    "@aws-cdk/cfn2ts": "0.0.0",
    "@aws-cdk/pkglint": "0.0.0",
    "@types/aws-lambda": "^8.10.104",
    "@types/jest": "^27.5.2",
    "@types/sinon": "^9.0.11",
    "@types/yaml": "1.9.6",
<<<<<<< HEAD
    "aws-sdk": "^2.1211.0",
    "cdk8s": "^2.4.27",
=======
    "aws-sdk": "^2.848.0",
    "cdk8s": "^2.4.33",
>>>>>>> fcb311d6
    "cdk8s-plus-21": "^2.0.0-beta.12",
    "jest": "^27.5.1",
    "sinon": "^9.2.4"
  },
  "dependencies": {
    "@aws-cdk/aws-autoscaling": "0.0.0",
    "@aws-cdk/aws-ec2": "0.0.0",
    "@aws-cdk/aws-s3-assets": "0.0.0",
    "@aws-cdk/aws-iam": "0.0.0",
    "@aws-cdk/aws-kms": "0.0.0",
    "@aws-cdk/aws-lambda": "0.0.0",
    "@aws-cdk/aws-ssm": "0.0.0",
    "@aws-cdk/core": "0.0.0",
    "@aws-cdk/custom-resources": "0.0.0",
    "@aws-cdk/lambda-layer-awscli": "0.0.0",
    "@aws-cdk/lambda-layer-kubectl": "0.0.0",
    "@aws-cdk/lambda-layer-node-proxy-agent": "0.0.0",
    "constructs": "^10.0.0",
    "yaml": "1.10.2"
  },
  "bundledDependencies": [
    "yaml"
  ],
  "homepage": "https://github.com/aws/aws-cdk",
  "peerDependencies": {
    "@aws-cdk/aws-autoscaling": "0.0.0",
    "@aws-cdk/aws-ec2": "0.0.0",
    "@aws-cdk/aws-s3-assets": "0.0.0",
    "@aws-cdk/aws-iam": "0.0.0",
    "@aws-cdk/aws-kms": "0.0.0",
    "@aws-cdk/aws-lambda": "0.0.0",
    "@aws-cdk/aws-ssm": "0.0.0",
    "@aws-cdk/core": "0.0.0",
    "@aws-cdk/custom-resources": "0.0.0",
    "@aws-cdk/lambda-layer-awscli": "0.0.0",
    "@aws-cdk/lambda-layer-kubectl": "0.0.0",
    "@aws-cdk/lambda-layer-node-proxy-agent": "0.0.0",
    "constructs": "^10.0.0"
  },
  "engines": {
    "node": ">= 14.15.0"
  },
  "awslint": {
    "exclude": [
      "props-no-arn-refs:@aws-cdk/aws-eks.ClusterProps.outputMastersRoleArn",
      "props-physical-name:@aws-cdk/aws-eks.OpenIdConnectProviderProps",
      "resource-attribute:@aws-cdk/aws-eks.Cluster.clusterKubernetesNetworkConfigServiceIpv6Cidr",
      "resource-attribute:@aws-cdk/aws-eks.FargateCluster.clusterKubernetesNetworkConfigServiceIpv6Cidr",
      "resource-attribute:@aws-cdk/aws-eks.Nodegroup.nodegroupId",
      "resource-attribute:@aws-cdk/aws-eks.Cluster.clusterId",
      "resource-attribute:@aws-cdk/aws-eks.FargateCluster.clusterId"
    ]
  },
  "stability": "stable",
  "maturity": "stable",
  "awscdkio": {
    "announce": false
  },
  "publishConfig": {
    "tag": "next"
  }
}<|MERGE_RESOLUTION|>--- conflicted
+++ resolved
@@ -90,13 +90,8 @@
     "@types/jest": "^27.5.2",
     "@types/sinon": "^9.0.11",
     "@types/yaml": "1.9.6",
-<<<<<<< HEAD
     "aws-sdk": "^2.1211.0",
-    "cdk8s": "^2.4.27",
-=======
-    "aws-sdk": "^2.848.0",
     "cdk8s": "^2.4.33",
->>>>>>> fcb311d6
     "cdk8s-plus-21": "^2.0.0-beta.12",
     "jest": "^27.5.1",
     "sinon": "^9.2.4"
