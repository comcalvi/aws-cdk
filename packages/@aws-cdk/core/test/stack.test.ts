--- conflicted
+++ resolved
@@ -1141,27 +1141,6 @@
     expect(artifact.terminationProtection).toEqual(true);
   });
 
-<<<<<<< HEAD
-  test('users can (still) override "synthesize()" in stack', () => {
-    let called = false;
-
-    class MyStack extends Stack {
-      synthesize(session: ISynthesisSession) {
-        called = true;
-        expect(session.outdir).toBeDefined();
-        expect(session.assembly.outdir).toEqual(session.outdir);
-      }
-    }
-
-    const app = new App();
-    new MyStack(app, 'my-stack');
-
-    app.synth();
-    expect(called).toEqual(true);
-  });
-
-=======
->>>>>>> 50fa1503
   test('context can be set on a stack using a LegacySynthesizer', () => {
     // WHEN
     const stack = new Stack(undefined, undefined, {
