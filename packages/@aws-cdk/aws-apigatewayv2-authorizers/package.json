--- conflicted
+++ resolved
@@ -98,11 +98,8 @@
   "awscdkio": {
     "announce": false
   },
-<<<<<<< HEAD
   "publishConfig": {
     "tag": "latest"
-  }
-=======
+  },
   "private": true
->>>>>>> b1309a85
 }