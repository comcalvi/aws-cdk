{
  "name": "@aws-cdk/aws-lambda-python",
  "version": "0.0.0",
  "private": true,
  "description": "The CDK Construct Library for AWS Lambda in Python",
  "main": "lib/index.js",
  "types": "lib/index.d.ts",
  "jsii": {
    "outdir": "dist",
    "targets": {
      "java": {
        "package": "software.amazon.awscdk.services.lambda.python",
        "maven": {
          "groupId": "software.amazon.awscdk",
          "artifactId": "lambda-python"
        }
      },
      "dotnet": {
        "namespace": "Amazon.CDK.AWS.Lambda.Python",
        "packageId": "Amazon.CDK.AWS.Lambda.Python",
        "iconUrl": "https://raw.githubusercontent.com/aws/aws-cdk/master/logo/default-256-dark.png"
      },
      "python": {
        "distName": "aws-cdk.aws-lambda-python",
        "module": "aws_cdk.aws_lambda_python",
        "classifiers": [
          "Framework :: AWS CDK",
          "Framework :: AWS CDK :: 1"
        ]
      }
    },
    "projectReferences": true
  },
  "repository": {
    "type": "git",
    "url": "https://github.com/aws/aws-cdk.git",
    "directory": "packages/@aws-cdk/aws-lambda-python"
  },
  "scripts": {
    "build": "cdk-build",
    "watch": "cdk-watch",
    "lint": "cdk-lint",
    "test": "cdk-test",
    "integ": "cdk-integ",
    "pkglint": "pkglint -f",
    "package": "cdk-package",
    "awslint": "cdk-awslint",
    "build+test+package": "yarn build+test && yarn package",
    "build+test": "yarn build && yarn test",
    "compat": "cdk-compat",
    "rosetta:extract": "yarn --silent jsii-rosetta extract",
    "build+extract": "yarn build && yarn rosetta:extract",
    "build+test+extract": "yarn build+test && yarn rosetta:extract"
  },
  "keywords": [
    "aws",
    "cdk",
    "constructs",
    "lambda"
  ],
  "author": {
    "name": "Amazon Web Services",
    "url": "https://aws.amazon.com",
    "organization": true
  },
  "license": "Apache-2.0",
  "devDependencies": {
    "@aws-cdk/assertions": "0.0.0",
    "@aws-cdk/cdk-build-tools": "0.0.0",
    "@aws-cdk/cdk-integ-tools": "0.0.0",
    "@aws-cdk/pkglint": "0.0.0",
    "@types/jest": "^26.0.24"
  },
  "dependencies": {
    "@aws-cdk/aws-ec2": "0.0.0",
    "@aws-cdk/aws-lambda": "0.0.0",
    "@aws-cdk/core": "0.0.0",
<<<<<<< HEAD
    "constructs": "^3.3.69"
=======
    "@aws-cdk/aws-ec2": "0.0.0",
    "constructs": "^10.0.0"
>>>>>>> de5bf5d5
  },
  "homepage": "https://github.com/aws/aws-cdk",
  "peerDependencies": {
    "@aws-cdk/aws-ec2": "0.0.0",
    "@aws-cdk/aws-lambda": "0.0.0",
    "@aws-cdk/core": "0.0.0",
<<<<<<< HEAD
    "constructs": "^3.3.69"
=======
    "@aws-cdk/aws-ec2": "0.0.0",
    "constructs": "^10.0.0"
>>>>>>> de5bf5d5
  },
  "engines": {
    "node": ">= 10.13.0 <13 || >=13.7.0"
  },
  "stability": "experimental",
  "maturity": "experimental",
  "awscdkio": {
    "announce": false
  },
  "nozem": {
    "ostools": [
      "docker"
    ]
  },
  "publishConfig": {
    "tag": "latest"
  }
}<|MERGE_RESOLUTION|>--- conflicted
+++ resolved
@@ -1,7 +1,6 @@
 {
   "name": "@aws-cdk/aws-lambda-python",
   "version": "0.0.0",
-  "private": true,
   "description": "The CDK Construct Library for AWS Lambda in Python",
   "main": "lib/index.js",
   "types": "lib/index.d.ts",
@@ -75,24 +74,14 @@
     "@aws-cdk/aws-ec2": "0.0.0",
     "@aws-cdk/aws-lambda": "0.0.0",
     "@aws-cdk/core": "0.0.0",
-<<<<<<< HEAD
-    "constructs": "^3.3.69"
-=======
-    "@aws-cdk/aws-ec2": "0.0.0",
     "constructs": "^10.0.0"
->>>>>>> de5bf5d5
   },
   "homepage": "https://github.com/aws/aws-cdk",
   "peerDependencies": {
     "@aws-cdk/aws-ec2": "0.0.0",
     "@aws-cdk/aws-lambda": "0.0.0",
     "@aws-cdk/core": "0.0.0",
-<<<<<<< HEAD
-    "constructs": "^3.3.69"
-=======
-    "@aws-cdk/aws-ec2": "0.0.0",
     "constructs": "^10.0.0"
->>>>>>> de5bf5d5
   },
   "engines": {
     "node": ">= 10.13.0 <13 || >=13.7.0"
@@ -108,6 +97,7 @@
     ]
   },
   "publishConfig": {
-    "tag": "latest"
-  }
+    "tag": "next"
+  },
+  "private": true
 }