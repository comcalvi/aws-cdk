{
  "name": "@aws-cdk/assertions",
  "version": "0.0.0",
  "description": "An assertion library for use with CDK Apps",
  "main": "lib/index.js",
  "types": "lib/index.d.ts",
  "scripts": {
    "build": "cdk-build",
    "watch": "cdk-watch",
    "lint": "cdk-lint",
    "test": "cdk-test",
    "pkglint": "pkglint -f",
    "package": "cdk-package",
    "build+test+package": "yarn build+test && yarn package",
    "build+test": "yarn build && yarn test",
    "rosetta:extract": "yarn --silent jsii-rosetta extract",
    "compat": "cdk-compat",
    "build+extract": "yarn build && yarn rosetta:extract",
    "build+test+extract": "yarn build+test && yarn rosetta:extract"
  },
  "jsii": {
    "outdir": "dist",
    "diagnostics": {
      "language-compatibility/member-name-conflicts-with-type-name": "error",
      "language-compatibility/reserved-word": "error"
    },
    "targets": {
      "java": {
        "package": "software.amazon.awscdk.assertions",
        "maven": {
          "groupId": "software.amazon.awscdk",
          "artifactId": "assertions"
        }
      },
      "dotnet": {
        "namespace": "Amazon.CDK.Assertions",
        "packageId": "Amazon.CDK.Assertions",
        "iconUrl": "https://raw.githubusercontent.com/aws/aws-cdk/master/logo/default-256-dark.png"
      },
      "python": {
        "distName": "aws-cdk.assertions",
        "module": "aws_cdk.assertions",
        "classifiers": [
          "Framework :: AWS CDK",
          "Framework :: AWS CDK :: 1"
        ]
      }
    },
    "projectReferences": true,
    "metadata": {
      "jsii": {
        "rosetta": {
          "strict": false
        }
      }
    }
  },
  "author": {
    "name": "Amazon Web Services",
    "url": "https://aws.amazon.com",
    "organization": true
  },
  "license": "Apache-2.0",
  "devDependencies": {
    "@aws-cdk/cdk-build-tools": "0.0.0",
    "@aws-cdk/pkglint": "0.0.0",
<<<<<<< HEAD
    "@types/jest": "^27.0.2",
    "constructs": "^3.3.69",
    "jest": "^27.3.1",
    "ts-jest": "^27.0.7"
=======
    "@types/jest": "^26.0.24",
    "constructs": "^10.0.0",
    "jest": "^26.6.3",
    "ts-jest": "^26.5.6"
>>>>>>> 4837b374
  },
  "dependencies": {
    "@aws-cdk/cloud-assembly-schema": "0.0.0",
    "@aws-cdk/core": "0.0.0",
    "@aws-cdk/cx-api": "0.0.0",
    "colors": "^1.4.0",
    "constructs": "^10.0.0",
    "diff": "^5.0.0",
    "fast-deep-equal": "^3.1.3",
    "string-width": "^4.2.3",
    "table": "^6.7.2"
  },
  "peerDependencies": {
    "@aws-cdk/cloud-assembly-schema": "0.0.0",
    "@aws-cdk/core": "0.0.0",
    "@aws-cdk/cx-api": "0.0.0",
    "constructs": "^10.0.0"
  },
  "bundledDependencies": [
    "colors",
    "diff",
    "fast-deep-equal",
    "string-width",
    "table"
  ],
  "repository": {
    "url": "https://github.com/aws/aws-cdk.git",
    "type": "git",
    "directory": "packages/@aws-cdk/assertions"
  },
  "keywords": [
    "aws",
    "cdk",
    "assert"
  ],
  "homepage": "https://github.com/aws/aws-cdk",
  "engines": {
    "node": ">= 14.15.0"
  },
  "stability": "experimental",
  "maturity": "experimental",
  "publishConfig": {
    "tag": "next"
  },
  "awscdkio": {
    "announce": false
  },
  "private": true
}<|MERGE_RESOLUTION|>--- conflicted
+++ resolved
@@ -64,17 +64,10 @@
   "devDependencies": {
     "@aws-cdk/cdk-build-tools": "0.0.0",
     "@aws-cdk/pkglint": "0.0.0",
-<<<<<<< HEAD
-    "@types/jest": "^27.0.2",
-    "constructs": "^3.3.69",
+    "@types/jest": "^26.0.24",
+    "constructs": "^10.0.0",
     "jest": "^27.3.1",
     "ts-jest": "^27.0.7"
-=======
-    "@types/jest": "^26.0.24",
-    "constructs": "^10.0.0",
-    "jest": "^26.6.3",
-    "ts-jest": "^26.5.6"
->>>>>>> 4837b374
   },
   "dependencies": {
     "@aws-cdk/cloud-assembly-schema": "0.0.0",
