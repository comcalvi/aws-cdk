import * as path from 'path';
import * as cloudfront from '@aws-cdk/aws-cloudfront';
import * as ec2 from '@aws-cdk/aws-ec2';
import * as efs from '@aws-cdk/aws-efs';
import * as iam from '@aws-cdk/aws-iam';
import * as lambda from '@aws-cdk/aws-lambda';
import * as logs from '@aws-cdk/aws-logs';
import * as s3 from '@aws-cdk/aws-s3';
import * as cdk from '@aws-cdk/core';
import { Token } from '@aws-cdk/core';
import { AwsCliLayer } from '@aws-cdk/lambda-layer-awscli';
import { kebab as toKebabCase } from 'case';
import { Construct } from 'constructs';
import { ISource, SourceConfig } from './source';

<<<<<<< HEAD
// keep this import separate from other imports to reduce chance for merge conflicts with v2-main
// eslint-disable-next-line no-duplicate-imports, import/order
import { Construct as CoreConstruct } from '@aws-cdk/core';

=======
>>>>>>> c8e6ccc1
// tag key has a limit of 128 characters
const CUSTOM_RESOURCE_OWNER_TAG = 'aws-cdk:cr-owned';

/**
 * Properties for `BucketDeployment`.
 */
export interface BucketDeploymentProps {
  /**
   * The sources from which to deploy the contents of this bucket.
   */
  readonly sources: ISource[];

  /**
   * The S3 bucket to sync the contents of the zip file to.
   */
  readonly destinationBucket: s3.IBucket;

  /**
   * Key prefix in the destination bucket.
   *
   * Must be <=104 characters
   *
   * @default "/" (unzip to root of the destination bucket)
   */
  readonly destinationKeyPrefix?: string;

  /**
   * If this is set, matching files or objects will be excluded from the deployment's sync
   * command. This can be used to exclude a file from being pruned in the destination bucket.
   *
   * If you want to just exclude files from the deployment package (which excludes these files
   * evaluated when invalidating the asset), you should leverage the `exclude` property of
   * `AssetOptions` when defining your source.
   *
   * @default - No exclude filters are used
   * @see https://docs.aws.amazon.com/cli/latest/reference/s3/index.html#use-of-exclude-and-include-filters
   */
  readonly exclude?: string[]

  /**
   * If this is set, matching files or objects will be included with the deployment's sync
   * command. Since all files from the deployment package are included by default, this property
   * is usually leveraged alongside an `exclude` filter.
   *
   * @default - No include filters are used and all files are included with the sync command
   * @see https://docs.aws.amazon.com/cli/latest/reference/s3/index.html#use-of-exclude-and-include-filters
   */
  readonly include?: string[]

  /**
   * If this is set to false, files in the destination bucket that
   * do not exist in the asset, will NOT be deleted during deployment (create/update).
   *
   * @see https://docs.aws.amazon.com/cli/latest/reference/s3/sync.html
   *
   * @default true
   */
  readonly prune?: boolean

  /**
   * If this is set to "false", the destination files will be deleted when the
   * resource is deleted or the destination is updated.
   *
   * NOTICE: Configuring this to "false" might have operational implications. Please
   * visit to the package documentation referred below to make sure you fully understand those implications.
   *
   * @see https://github.com/aws/aws-cdk/tree/master/packages/%40aws-cdk/aws-s3-deployment#retain-on-delete
   * @default true - when resource is deleted/updated, files are retained
   */
  readonly retainOnDelete?: boolean;

  /**
   * The CloudFront distribution using the destination bucket as an origin.
   * Files in the distribution's edge caches will be invalidated after
   * files are uploaded to the destination bucket.
   *
   * @default - No invalidation occurs
   */
  readonly distribution?: cloudfront.IDistribution;

  /**
   * The file paths to invalidate in the CloudFront distribution.
   *
   * @default - All files under the destination bucket key prefix will be invalidated.
   */
  readonly distributionPaths?: string[];


  /**
   * The number of days that the lambda function's log events are kept in CloudWatch Logs.
   *
   * @default logs.RetentionDays.INFINITE
   */
  readonly logRetention?: logs.RetentionDays;

  /**
   * The amount of memory (in MiB) to allocate to the AWS Lambda function which
   * replicates the files from the CDK bucket to the destination bucket.
   *
   * If you are deploying large files, you will need to increase this number
   * accordingly.
   *
   * @default 128
   */
  readonly memoryLimit?: number;

  /**
   *  Mount an EFS file system. Enable this if your assets are large and you encounter disk space errors.
   *  Enabling this option will require a VPC to be specified.
   *
   * @default - No EFS. Lambda has access only to 512MB of disk space.
   */
  readonly useEfs?: boolean

  /**
   * Execution role associated with this function
   *
   * @default - A role is automatically created
   */
  readonly role?: iam.IRole;

  /**
   * User-defined object metadata to be set on all objects in the deployment
   * @default - No user metadata is set
   * @see https://docs.aws.amazon.com/AmazonS3/latest/dev/UsingMetadata.html#UserMetadata
   */
  readonly metadata?: UserDefinedObjectMetadata;

  /**
   * System-defined cache-control metadata to be set on all objects in the deployment.
   * @default - Not set.
   * @see https://docs.aws.amazon.com/AmazonS3/latest/dev/UsingMetadata.html#SysMetadata
   */
  readonly cacheControl?: CacheControl[];
  /**
   * System-defined cache-disposition metadata to be set on all objects in the deployment.
   * @default - Not set.
   * @see https://docs.aws.amazon.com/AmazonS3/latest/dev/UsingMetadata.html#SysMetadata
   */
  readonly contentDisposition?: string;
  /**
   * System-defined content-encoding metadata to be set on all objects in the deployment.
   * @default - Not set.
   * @see https://docs.aws.amazon.com/AmazonS3/latest/dev/UsingMetadata.html#SysMetadata
   */
  readonly contentEncoding?: string;
  /**
   * System-defined content-language metadata to be set on all objects in the deployment.
   * @default - Not set.
   * @see https://docs.aws.amazon.com/AmazonS3/latest/dev/UsingMetadata.html#SysMetadata
   */
  readonly contentLanguage?: string;
  /**
   * System-defined content-type metadata to be set on all objects in the deployment.
   * @default - Not set.
   * @see https://docs.aws.amazon.com/AmazonS3/latest/dev/UsingMetadata.html#SysMetadata
   */
  readonly contentType?: string;
  /**
   * System-defined expires metadata to be set on all objects in the deployment.
   * @default - The objects in the distribution will not expire.
   * @see https://docs.aws.amazon.com/AmazonS3/latest/dev/UsingMetadata.html#SysMetadata
   */
  readonly expires?: cdk.Expiration;
  /**
   * System-defined x-amz-server-side-encryption metadata to be set on all objects in the deployment.
   * @default - Server side encryption is not used.
   * @see https://docs.aws.amazon.com/AmazonS3/latest/dev/UsingMetadata.html#SysMetadata
   */
  readonly serverSideEncryption?: ServerSideEncryption;
  /**
   * System-defined x-amz-storage-class metadata to be set on all objects in the deployment.
   * @default - Default storage-class for the bucket is used.
   * @see https://docs.aws.amazon.com/AmazonS3/latest/dev/UsingMetadata.html#SysMetadata
   */
  readonly storageClass?: StorageClass;
  /**
   * System-defined x-amz-website-redirect-location metadata to be set on all objects in the deployment.
   * @default - No website redirection.
   * @see https://docs.aws.amazon.com/AmazonS3/latest/dev/UsingMetadata.html#SysMetadata
   */
  readonly websiteRedirectLocation?: string;
  /**
   * System-defined x-amz-server-side-encryption-aws-kms-key-id metadata to be set on all objects in the deployment.
   * @default - Not set.
   * @see https://docs.aws.amazon.com/AmazonS3/latest/dev/UsingMetadata.html#SysMetadata
   */
  readonly serverSideEncryptionAwsKmsKeyId?: string;
  /**
   * System-defined x-amz-server-side-encryption-customer-algorithm metadata to be set on all objects in the deployment.
   * Warning: This is not a useful parameter until this bug is fixed: https://github.com/aws/aws-cdk/issues/6080
   * @default - Not set.
   * @see https://docs.aws.amazon.com/AmazonS3/latest/dev/ServerSideEncryptionCustomerKeys.html#sse-c-how-to-programmatically-intro
   */
  readonly serverSideEncryptionCustomerAlgorithm?: string;
  /**
   * System-defined x-amz-acl metadata to be set on all objects in the deployment.
   * @default - Not set.
   * @see https://docs.aws.amazon.com/AmazonS3/latest/userguide/acl-overview.html#canned-acl
   */
  readonly accessControl?: s3.BucketAccessControl;

  /**
   * The VPC network to place the deployment lambda handler in.
   * This is required if `useEfs` is set.
   *
   * @default None
   */
  readonly vpc?: ec2.IVpc;

  /**
   * Where in the VPC to place the deployment lambda handler.
   * Only used if 'vpc' is supplied.
   *
   * @default - the Vpc default strategy if not specified
   */
  readonly vpcSubnets?: ec2.SubnetSelection;
}

/**
 * `BucketDeployment` populates an S3 bucket with the contents of .zip files from
 * other S3 buckets or from local disk
 */
export class BucketDeployment extends Construct {
  private readonly cr: cdk.CustomResource;
  private _deployedBucket?: s3.IBucket;
  private requestDestinationArn: boolean = false;

  constructor(scope: Construct, id: string, props: BucketDeploymentProps) {
    super(scope, id);

    if (props.distributionPaths) {
      if (!props.distribution) {
        throw new Error('Distribution must be specified if distribution paths are specified');
      }
      if (!cdk.Token.isUnresolved(props.distributionPaths)) {
        if (!props.distributionPaths.every(distributionPath => cdk.Token.isUnresolved(distributionPath) || distributionPath.startsWith('/'))) {
          throw new Error('Distribution paths must start with "/"');
        }
      }
    }

    if (props.useEfs && !props.vpc) {
      throw new Error('Vpc must be specified if useEfs is set');
    }

    const accessPointPath = '/lambda';
    let accessPoint;
    if (props.useEfs && props.vpc) {
      const accessMode = '0777';
      const fileSystem = this.getOrCreateEfsFileSystem(scope, {
        vpc: props.vpc,
        removalPolicy: cdk.RemovalPolicy.DESTROY,
      });
      accessPoint = fileSystem.addAccessPoint('AccessPoint', {
        path: accessPointPath,
        createAcl: {
          ownerUid: '1001',
          ownerGid: '1001',
          permissions: accessMode,
        },
        posixUser: {
          uid: '1001',
          gid: '1001',
        },
      });
      accessPoint.node.addDependency(fileSystem.mountTargetsAvailable);
    }

    // Making VPC dependent on BucketDeployment so that CFN stack deletion is smooth.
    // Refer comments on https://github.com/aws/aws-cdk/pull/15220 for more details.
    if (props.vpc) {
      this.node.addDependency(props.vpc);
    }

    const mountPath = `/mnt${accessPointPath}`;
    const handler = new lambda.SingletonFunction(this, 'CustomResourceHandler', {
      uuid: this.renderSingletonUuid(props.memoryLimit, props.vpc),
      code: lambda.Code.fromAsset(path.join(__dirname, 'lambda')),
      layers: [new AwsCliLayer(this, 'AwsCliLayer')],
      runtime: lambda.Runtime.PYTHON_3_7,
      environment: props.useEfs ? {
        MOUNT_PATH: mountPath,
      } : undefined,
      handler: 'index.handler',
      lambdaPurpose: 'Custom::CDKBucketDeployment',
      timeout: cdk.Duration.minutes(15),
      role: props.role,
      memorySize: props.memoryLimit,
      vpc: props.vpc,
      vpcSubnets: props.vpcSubnets,
      filesystem: accessPoint ? lambda.FileSystem.fromEfsAccessPoint(
        accessPoint,
        mountPath,
      ) : undefined,
      logRetention: props.logRetention,
    });

    const handlerRole = handler.role;
    if (!handlerRole) { throw new Error('lambda.SingletonFunction should have created a Role'); }

    const sources: SourceConfig[] = props.sources.map((source: ISource) => source.bind(this, { handlerRole }));

    props.destinationBucket.grantReadWrite(handler);
    if (props.distribution) {
      handler.addToRolePolicy(new iam.PolicyStatement({
        effect: iam.Effect.ALLOW,
        actions: ['cloudfront:GetInvalidation', 'cloudfront:CreateInvalidation'],
        resources: ['*'],
      }));
    }

    // to avoid redundant stack updates, only include "SourceMarkers" if one of
    // the sources actually has markers.
    const hasMarkers = sources.some(source => source.markers);

    const crUniqueId = `CustomResource${this.renderUniqueId(props.memoryLimit, props.vpc)}`;
    this.cr = new cdk.CustomResource(this, crUniqueId, {
      serviceToken: handler.functionArn,
      resourceType: 'Custom::CDKBucketDeployment',
      properties: {
        SourceBucketNames: sources.map(source => source.bucket.bucketName),
        SourceObjectKeys: sources.map(source => source.zipObjectKey),
        SourceMarkers: hasMarkers ? sources.map(source => source.markers ?? {}) : undefined,
        DestinationBucketName: props.destinationBucket.bucketName,
        DestinationBucketKeyPrefix: props.destinationKeyPrefix,
        RetainOnDelete: props.retainOnDelete,
        Prune: props.prune ?? true,
        Exclude: props.exclude,
        Include: props.include,
        UserMetadata: props.metadata ? mapUserMetadata(props.metadata) : undefined,
        SystemMetadata: mapSystemMetadata(props),
        DistributionId: props.distribution?.distributionId,
        DistributionPaths: props.distributionPaths,
        // Passing through the ARN sequences dependencees on the deployment
        DestinationBucketArn: cdk.Lazy.string({ produce: () => this.requestDestinationArn ? props.destinationBucket.bucketArn : undefined }),
      },
    });

    let prefix: string = props.destinationKeyPrefix ?
      `:${props.destinationKeyPrefix}` :
      '';
    prefix += `:${this.cr.node.addr.substr(-8)}`;
    const tagKey = CUSTOM_RESOURCE_OWNER_TAG + prefix;

    // destinationKeyPrefix can be 104 characters before we hit
    // the tag key limit of 128
    // '/this/is/a/random/key/prefix/that/is/a/lot/of/characters/do/we/think/that/it/will/ever/be/this/long?????'
    // better to throw an error here than wait for CloudFormation to fail
    if (tagKey.length > 128) {
      throw new Error('The BucketDeployment construct requires that the "destinationKeyPrefix" be <=104 characters');
    }

    /*
     * This will add a tag to the deployment bucket in the format of
     * `aws-cdk:cr-owned:{keyPrefix}:{uniqueHash}`
     *
     * For example:
     * {
     *   Key: 'aws-cdk:cr-owned:deploy/here/:240D17B3',
     *   Value: 'true',
     * }
     *
     * This will allow for scenarios where there is a single S3 Bucket that has multiple
     * BucketDeployment resources deploying to it. Each bucket + keyPrefix can be "owned" by
     * 1 or more BucketDeployment resources. Since there are some scenarios where multiple BucketDeployment
     * resources can deploy to the same bucket and key prefix (e.g. using include/exclude) we
     * also append part of the id to make the key unique.
     *
     * As long as a bucket + keyPrefix is "owned" by a BucketDeployment resource, another CR
     * cannot delete data. There are a couple of scenarios where this comes into play.
     *
     * 1. If the LogicalResourceId of the CustomResource changes (e.g. the crUniqueId changes)
     * CloudFormation will first issue a 'Create' to create the new CustomResource and will
     * update the Tag on the bucket. CloudFormation will then issue a 'Delete' on the old CustomResource
     * and since the new CR "owns" the Bucket+keyPrefix it will not delete the contents of the bucket
     *
     * 2. If the BucketDeployment resource is deleted _and_ it is the only CR for that bucket+keyPrefix
     * then CloudFormation will first remove the tag from the bucket and then issue a "Delete" to the
     * CR. Since there are no tags indicating that this bucket+keyPrefix is "owned" then it will delete
     * the contents.
     *
     * 3. If the BucketDeployment resource is deleted _and_ it is *not* the only CR for that bucket:keyPrefix
     * then CloudFormation will first remove the tag from the bucket and then issue a "Delete" to the CR.
     * Since there are other CRs that also "own" that bucket+keyPrefix there will still be a tag on the bucket
     * and the contents will not be removed.
     *
     * 4. If the BucketDeployment resource _and_ the S3 Bucket are both removed, then CloudFormation will first
     * issue a "Delete" to the CR and since there is a tag on the bucket the contents will not be removed. If you
     * want the contents of the bucket to be removed on bucket deletion, then `autoDeleteObjects` property should
     * be set to true on the Bucket.
     */
    cdk.Tags.of(props.destinationBucket).add(tagKey, 'true');

  }

  /**
   * The bucket after the deployment
   *
   * If you want to reference the destination bucket in another construct and make sure the
   * bucket deployment has happened before the next operation is started, pass the other construct
   * a reference to `deployment.deployedBucket`.
   *
   * Doing this replaces calling `otherResource.node.addDependency(deployment)`.
   */
  public get deployedBucket(): s3.IBucket {
    this.requestDestinationArn = true;
    this._deployedBucket = this._deployedBucket ?? s3.Bucket.fromBucketArn(this, 'DestinationBucket', cdk.Token.asString(this.cr.getAtt('DestinationBucketArn')));
    return this._deployedBucket;
  }

  private renderUniqueId(memoryLimit?: number, vpc?: ec2.IVpc) {
    let uuid = '';

    // if user specify a custom memory limit, define another singleton handler
    // with this configuration. otherwise, it won't be possible to use multiple
    // configurations since we have a singleton.
    if (memoryLimit) {
      if (cdk.Token.isUnresolved(memoryLimit)) {
        throw new Error('Can\'t use tokens when specifying "memoryLimit" since we use it to identify the singleton custom resource handler');
      }

      uuid += `-${memoryLimit.toString()}MiB`;
    }

    // if user specify to use VPC, define another singleton handler
    // with this configuration. otherwise, it won't be possible to use multiple
    // configurations since we have a singleton.
    // A VPC is a must if EFS storage is used and that's why we are only using VPC in uuid.
    if (vpc) {
      uuid += `-${vpc.node.addr}`;
    }

    return uuid;
  }

  private renderSingletonUuid(memoryLimit?: number, vpc?: ec2.IVpc) {
    let uuid = '8693BB64-9689-44B6-9AAF-B0CC9EB8756C';

    uuid += this.renderUniqueId(memoryLimit, vpc);

    return uuid;
  }

  /**
   * Function to get/create a stack singleton instance of EFS FileSystem per vpc.
   *
   * @param scope Construct
   * @param fileSystemProps EFS FileSystemProps
   */
  private getOrCreateEfsFileSystem(scope: Construct, fileSystemProps: efs.FileSystemProps): efs.FileSystem {
    const stack = cdk.Stack.of(scope);
    const uuid = `BucketDeploymentEFS-VPC-${fileSystemProps.vpc.node.addr}`;
    return stack.node.tryFindChild(uuid) as efs.FileSystem ?? new efs.FileSystem(scope, uuid, fileSystemProps);
  }
}

/**
 * Metadata
 */

function mapUserMetadata(metadata: UserDefinedObjectMetadata) {
  const mapKey = (key: string) => key.toLowerCase();

  return Object.keys(metadata).reduce((o, key) => ({ ...o, [mapKey(key)]: metadata[key] }), {});
}

function mapSystemMetadata(metadata: BucketDeploymentProps) {
  const res: { [key: string]: string } = {};

  if (metadata.cacheControl) { res['cache-control'] = metadata.cacheControl.map(c => c.value).join(', '); }
  if (metadata.expires) { res.expires = metadata.expires.date.toUTCString(); }
  if (metadata.contentDisposition) { res['content-disposition'] = metadata.contentDisposition; }
  if (metadata.contentEncoding) { res['content-encoding'] = metadata.contentEncoding; }
  if (metadata.contentLanguage) { res['content-language'] = metadata.contentLanguage; }
  if (metadata.contentType) { res['content-type'] = metadata.contentType; }
  if (metadata.serverSideEncryption) { res.sse = metadata.serverSideEncryption; }
  if (metadata.storageClass) { res['storage-class'] = metadata.storageClass; }
  if (metadata.websiteRedirectLocation) { res['website-redirect'] = metadata.websiteRedirectLocation; }
  if (metadata.serverSideEncryptionAwsKmsKeyId) { res['sse-kms-key-id'] = metadata.serverSideEncryptionAwsKmsKeyId; }
  if (metadata.serverSideEncryptionCustomerAlgorithm) { res['sse-c-copy-source'] = metadata.serverSideEncryptionCustomerAlgorithm; }
  if (metadata.accessControl) { res.acl = toKebabCase(metadata.accessControl.toString()); }

  return Object.keys(res).length === 0 ? undefined : res;
}

/**
 * Used for HTTP cache-control header, which influences downstream caches.
 * @see https://docs.aws.amazon.com/AmazonS3/latest/dev/UsingMetadata.html#SysMetadata
 */
export class CacheControl {

  /**
   * Sets 'must-revalidate'.
   */
  public static mustRevalidate() { return new CacheControl('must-revalidate'); }

  /**
   * Sets 'no-cache'.
   */
  public static noCache() { return new CacheControl('no-cache'); }

  /**
   * Sets 'no-transform'.
   */
  public static noTransform() { return new CacheControl('no-transform'); }

  /**
   * Sets 'public'.
   */
  public static setPublic() { return new CacheControl('public'); }

  /**
   * Sets 'private'.
   */
  public static setPrivate() { return new CacheControl('private'); }

  /**
   * Sets 'proxy-revalidate'.
   */
  public static proxyRevalidate() { return new CacheControl('proxy-revalidate'); }

  /**
   * Sets 'max-age=<duration-in-seconds>'.
   */
  public static maxAge(t: cdk.Duration) { return new CacheControl(`max-age=${t.toSeconds()}`); }

  /**
   * Sets 's-maxage=<duration-in-seconds>'.
   */
  public static sMaxAge(t: cdk.Duration) { return new CacheControl(`s-maxage=${t.toSeconds()}`); }

  /**
   * Constructs a custom cache control key from the literal value.
   */
  public static fromString(s: string) { return new CacheControl(s); }

  private constructor(
    /**
     * The raw cache control setting.
     */
    public readonly value: any,
  ) { }
}

/**
 * Indicates whether server-side encryption is enabled for the object, and whether that encryption is
 * from the AWS Key Management Service (AWS KMS) or from Amazon S3 managed encryption (SSE-S3).
 * @see https://docs.aws.amazon.com/AmazonS3/latest/dev/UsingMetadata.html#SysMetadata
 */
export enum ServerSideEncryption {

  /**
   * 'AES256'
   */
  AES_256 = 'AES256',

  /**
   * 'aws:kms'
   */
  AWS_KMS = 'aws:kms'
}

/**
 * Storage class used for storing the object.
 * @see https://docs.aws.amazon.com/AmazonS3/latest/dev/UsingMetadata.html#SysMetadata
 */
export enum StorageClass {

  /**
   * 'STANDARD'
   */
  STANDARD = 'STANDARD',

  /**
   * 'REDUCED_REDUNDANCY'
   */
  REDUCED_REDUNDANCY = 'REDUCED_REDUNDANCY',

  /**
   * 'STANDARD_IA'
   */
  STANDARD_IA = 'STANDARD_IA',

  /**
   * 'ONEZONE_IA'
   */
  ONEZONE_IA = 'ONEZONE_IA',

  /**
   * 'INTELLIGENT_TIERING'
   */
  INTELLIGENT_TIERING = 'INTELLIGENT_TIERING',

  /**
   * 'GLACIER'
   */
  GLACIER = 'GLACIER',

  /**
   * 'DEEP_ARCHIVE'
   */
  DEEP_ARCHIVE = 'DEEP_ARCHIVE'
}

/**
 * Used for HTTP expires header, which influences downstream caches. Does NOT influence deletion of the object.
 * @see https://docs.aws.amazon.com/AmazonS3/latest/dev/UsingMetadata.html#SysMetadata
 *
 * @deprecated use core.Expiration
 */
export class Expires {
  /**
   * Expire at the specified date
   * @param d date to expire at
   */
  public static atDate(d: Date) { return new Expires(d.toUTCString()); }

  /**
   * Expire at the specified timestamp
   * @param t timestamp in unix milliseconds
   */
  public static atTimestamp(t: number) { return Expires.atDate(new Date(t)); }

  /**
   * Expire once the specified duration has passed since deployment time
   * @param t the duration to wait before expiring
   */
  public static after(t: cdk.Duration) { return Expires.atDate(new Date(Date.now() + t.toMilliseconds())); }

  /**
   * Create an expiration date from a raw date string.
   */
  public static fromString(s: string) { return new Expires(s); }

  private constructor(
    /**
     * The raw expiration date expression.
     */
    public readonly value: any,
  ) { }
}

/**
 * Custom user defined metadata.
 */
export interface UserDefinedObjectMetadata {
  /**
   * Arbitrary metadata key-values
   * The `x-amz-meta-` prefix will automatically be added to keys.
   * @see https://docs.aws.amazon.com/AmazonS3/latest/dev/UsingMetadata.html#UserMetadata
   */
  readonly [key: string]: string;
}<|MERGE_RESOLUTION|>--- conflicted
+++ resolved
@@ -7,19 +7,11 @@
 import * as logs from '@aws-cdk/aws-logs';
 import * as s3 from '@aws-cdk/aws-s3';
 import * as cdk from '@aws-cdk/core';
-import { Token } from '@aws-cdk/core';
 import { AwsCliLayer } from '@aws-cdk/lambda-layer-awscli';
 import { kebab as toKebabCase } from 'case';
 import { Construct } from 'constructs';
 import { ISource, SourceConfig } from './source';
 
-<<<<<<< HEAD
-// keep this import separate from other imports to reduce chance for merge conflicts with v2-main
-// eslint-disable-next-line no-duplicate-imports, import/order
-import { Construct as CoreConstruct } from '@aws-cdk/core';
-
-=======
->>>>>>> c8e6ccc1
 // tag key has a limit of 128 characters
 const CUSTOM_RESOURCE_OWNER_TAG = 'aws-cdk:cr-owned';
 
