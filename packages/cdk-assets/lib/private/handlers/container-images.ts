import * as path from 'path';
import { DockerImageManifestEntry } from '../../asset-manifest';
import { EventType } from '../../progress';
import { IAssetHandler, IHandlerHost } from "../asset-handler";
import { Docker } from "../docker";
import { replaceAwsPlaceholders } from "../placeholders";

export class ContainerImageAssetHandler implements IAssetHandler {
  private readonly localTagName: string;
  private readonly docker = new Docker(m => this.host.emitMessage(EventType.DEBUG, m));

  constructor(
    private readonly workDir: string,
    private readonly asset: DockerImageManifestEntry,
    private readonly host: IHandlerHost) {

    this.localTagName = `cdkasset-${this.asset.id.assetId.toLowerCase()}`;
  }

  public async publish(): Promise<void> {
    const destination = await replaceAwsPlaceholders(this.asset.destination, this.host.aws);

    const ecr = await this.host.aws.ecrClient(destination);

<<<<<<< HEAD
    const uri = await repositoryUri(ecr, destination.repositoryName);
    if (!uri) {
      throw new Error(`No ECR repository with name '${destination.repositoryName}' in account. Is this account bootstrapped?`);
    }

    this.host.emitMessage(EventType.CHECK, `Check ${uri}`);
    if (await imageExists(ecr, destination.repositoryName, destination.imageTag)) {
      this.host.emitMessage(EventType.FOUND, `Found ${uri}`);
=======
    const repoUri = await repositoryUri(ecr, destination.repositoryName);
    if (!repoUri) {
      throw new Error(`No ECR repository with name '${destination.repositoryName}' in account. Is this account bootstrapped?`);
    }

    const imageUri = `${repoUri}:${destination.imageTag}`;

    this.host.emitMessage(EventType.CHECK, `Check ${imageUri}`);
    if (await imageExists(ecr, destination.repositoryName, destination.imageTag)) {
      this.host.emitMessage(EventType.FOUND, `Found ${imageUri}`);
>>>>>>> 8e802f47
      return;
    }

    if (this.host.aborted) { return; }

    // Login before build so that the Dockerfile can reference images in the ECR repo
    await this.docker.login(ecr);
    await this.buildImage();

<<<<<<< HEAD
    this.host.emitMessage(EventType.UPLOAD, `Push ${uri}`);
    if (this.host.aborted) { return; }
    await this.docker.tag(this.localTagName, uri);
    await this.docker.login(ecr);
    await this.docker.push(uri);
=======
    this.host.emitMessage(EventType.UPLOAD, `Push ${imageUri}`);
    if (this.host.aborted) { return; }
    await this.docker.tag(this.localTagName, imageUri);
    await this.docker.push(imageUri);
>>>>>>> 8e802f47
  }

  private async buildImage(): Promise<void> {
    if (await this.docker.exists(this.localTagName)) {
      this.host.emitMessage(EventType.CACHED, `Cached ${this.localTagName}`);
      return;
    }

    const source = this.asset.source;

    const fullPath = path.join(this.workDir, source.directory);
    this.host.emitMessage(EventType.BUILD, `Building Docker image at ${fullPath}`);

    await this.docker.build({
      directory: fullPath,
      tag: this.localTagName,
      buildArgs: source.dockerBuildArgs,
      target: source.dockerBuildTarget,
      file: source.dockerFile,
    });
  }
}

async function imageExists(ecr: AWS.ECR, repositoryName: string, imageTag: string) {
  try {
    await ecr.describeImages({ repositoryName, imageIds: [{ imageTag }] }).promise();
    return true;
  } catch (e) {
    if (e.code !== 'ImageNotFoundException') { throw e; }
    return false;
  }
}

/**
 * Return the URI for the repository with the given name
 *
 * Returns undefined if the repository does not exist.
 */
async function repositoryUri(ecr: AWS.ECR, repositoryName: string): Promise<string | undefined> {
  try {
    const response = await ecr.describeRepositories({ repositoryNames: [repositoryName] }).promise();
    return (response.repositories || [])[0]?.repositoryUri;
  } catch (e) {
    if (e.code !== 'RepositoryNotFoundException') { throw e; }
    return undefined;
  }
}<|MERGE_RESOLUTION|>--- conflicted
+++ resolved
@@ -22,19 +22,11 @@
 
     const ecr = await this.host.aws.ecrClient(destination);
 
-<<<<<<< HEAD
-    const uri = await repositoryUri(ecr, destination.repositoryName);
-    if (!uri) {
-      throw new Error(`No ECR repository with name '${destination.repositoryName}' in account. Is this account bootstrapped?`);
-    }
+    const account = (await this.host.aws.discoverCurrentAccount()).accountId;
 
-    this.host.emitMessage(EventType.CHECK, `Check ${uri}`);
-    if (await imageExists(ecr, destination.repositoryName, destination.imageTag)) {
-      this.host.emitMessage(EventType.FOUND, `Found ${uri}`);
-=======
     const repoUri = await repositoryUri(ecr, destination.repositoryName);
     if (!repoUri) {
-      throw new Error(`No ECR repository with name '${destination.repositoryName}' in account. Is this account bootstrapped?`);
+      throw new Error(`No ECR repository named '${destination.repositoryName}' in account ${account}. Is this account bootstrapped?`);
     }
 
     const imageUri = `${repoUri}:${destination.imageTag}`;
@@ -42,7 +34,6 @@
     this.host.emitMessage(EventType.CHECK, `Check ${imageUri}`);
     if (await imageExists(ecr, destination.repositoryName, destination.imageTag)) {
       this.host.emitMessage(EventType.FOUND, `Found ${imageUri}`);
->>>>>>> 8e802f47
       return;
     }
 
@@ -52,18 +43,10 @@
     await this.docker.login(ecr);
     await this.buildImage();
 
-<<<<<<< HEAD
-    this.host.emitMessage(EventType.UPLOAD, `Push ${uri}`);
-    if (this.host.aborted) { return; }
-    await this.docker.tag(this.localTagName, uri);
-    await this.docker.login(ecr);
-    await this.docker.push(uri);
-=======
     this.host.emitMessage(EventType.UPLOAD, `Push ${imageUri}`);
     if (this.host.aborted) { return; }
     await this.docker.tag(this.localTagName, imageUri);
     await this.docker.push(imageUri);
->>>>>>> 8e802f47
   }
 
   private async buildImage(): Promise<void> {
