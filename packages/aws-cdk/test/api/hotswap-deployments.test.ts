import * as cxapi from '@aws-cdk/cx-api';
<<<<<<< HEAD
import { Lambda, StepFunctions } from 'aws-sdk';
=======
import { CloudFormation, Lambda } from 'aws-sdk';
>>>>>>> 1e037093
import { tryHotswapDeployment } from '../../lib/api/hotswap-deployments';
import { testStack, TestStackArtifact } from '../util';
import { MockSdkProvider } from '../util/mock-sdk';
import { FakeCloudformationStack } from './fake-cloudformation-stack';

const STACK_NAME = 'withouterrors';
const STACK_ID = 'stackId';

let mockSdkProvider: MockSdkProvider;
let mockUpdateLambdaCode: (params: Lambda.Types.UpdateFunctionCodeRequest) => Lambda.Types.FunctionConfiguration;
let mockUpdateMachineCode: (params: StepFunctions.Types.UpdateStateMachineInput) => StepFunctions.Types.UpdateStateMachineOutput;
let currentCfnStack: FakeCloudformationStack;
const currentCfnStackResources: CloudFormation.StackResourceSummary[] = [];

beforeEach(() => {
  jest.resetAllMocks();
  mockSdkProvider = new MockSdkProvider({ realSdk: false });
  mockUpdateLambdaCode = jest.fn();
  mockUpdateMachineCode = jest.fn();
  mockSdkProvider.stubLambda({
    updateFunctionCode: mockUpdateLambdaCode,
  });
<<<<<<< HEAD
  mockSdkProvider.stubStepFunctions({
    updateStateMachine: mockUpdateMachineCode,
=======
  // clear the array
  currentCfnStackResources.splice(0);
  mockSdkProvider.stubCloudFormation({
    listStackResources: ({ StackName: stackName }) => {
      if (stackName !== STACK_NAME) {
        throw new Error(`Expected Stack name in listStackResources() call to be: '${STACK_NAME}', but received: ${stackName}'`);
      }
      return {
        StackResourceSummaries: currentCfnStackResources,
      };
    },
>>>>>>> 1e037093
  });
  currentCfnStack = new FakeCloudformationStack({
    stackName: STACK_NAME,
    stackId: STACK_ID,
  });
});

test('returns a deployStackResult with noOp=true when it receives an empty set of changes', async () => {
  // WHEN
  const deployStackResult = await tryHotswapDeployment(mockSdkProvider, {}, currentCfnStack, cdkStackArtifactOf());

  // THEN
  expect(deployStackResult).not.toBeUndefined();
  expect(deployStackResult?.noOp).toBeTruthy();
  expect(deployStackResult?.stackArn).toEqual(STACK_ID);
});

test('Resources that are not lambdas or step functions result in a full deployment', async () => {
  // GIVEN
  currentCfnStack.setTemplate({
    Resources: {
      Machine: {
        Type: 'AWS::CloudFormation::SomethingElse',
        Properties: {
          Prop: 'old-value',
        },
      },
    },
  });
  const cdkStackArtifact = cdkStackArtifactOf({
    template: {
      Resources: {
        Machine: {
          Type: 'AWS::CloudFormation::SomethingElse',
          Properties: {
            Prop: 'new-value',
          },
        },
      },
    },
  });

  // WHEN
  const deployStackResult = await tryHotswapDeployment(mockSdkProvider, {}, currentCfnStack, cdkStackArtifact);

  // THEN
  expect(deployStackResult).toBeUndefined();
  expect(mockUpdateMachineCode).not.toHaveBeenCalled();
  expect(mockUpdateLambdaCode).not.toHaveBeenCalled();
});

test('changes to CDK::Metadata result in a noOp', async () => {
  // GIVEN
  currentCfnStack.setTemplate({
    Resources: {
      MetaData: {
        Type: 'AWS::CDK::MetaData',
        Properties: {
          Prop: 'old-value',
        },
      },
    },
  });
  const cdkStackArtifact = cdkStackArtifactOf({
    template: {
      Resources: {
        MetaData: {
          Type: 'AWS::CDK::Metadata',
          Properties: {
            Prop: 'new-value',
          },
        },
      },
    },
  });

  // WHEN
  const deployStackResult = await tryHotswapDeployment(mockSdkProvider, {}, currentCfnStack, cdkStackArtifact);

  // THEN
  expect(deployStackResult).not.toBeUndefined();
  expect(deployStackResult?.noOp).toEqual(true);
  expect(mockUpdateMachineCode).not.toHaveBeenCalled();
  expect(mockUpdateLambdaCode).not.toHaveBeenCalled();
});

test('resource deletions require full deployments', async () => {
  // GIVEN
  currentCfnStack.setTemplate({
    Resources: {
      Machine: {
        Type: 'AWS::StepFunctions::StateMachine',
        Properties: {
          DefinitionString: {
            'Fn::Join': [
              '',
              [
                '{ "Prop" : "old-value", "AnotherProp" : "another-old-value" }',
              ],
            ],
          },
          StateMachineName: 'my-machine',
        },
      },
    },
  });
  const cdkStackArtifact = cdkStackArtifactOf({
    template: {
      Resources: {
      },
    },
  });

  // WHEN
  const deployStackResult = await tryHotswapDeployment(mockSdkProvider, {}, currentCfnStack, cdkStackArtifact);

  // THEN
  expect(deployStackResult).toBeUndefined();
  expect(mockUpdateLambdaCode).not.toHaveBeenCalled();
  expect(mockUpdateMachineCode).not.toHaveBeenCalled();
});

test("correctly evaluates the function's name when it references a different resource from the template", async () => {
  // GIVEN
  currentCfnStack.setTemplate({
    Resources: {
      Bucket: {
        Type: 'AWS::S3::Bucket',
      },
      Func: {
        Type: 'AWS::Lambda::Function',
        Properties: {
          Code: {
            S3Bucket: 'current-bucket',
            S3Key: 'current-key',
          },
          FunctionName: {
            'Fn::Join': ['-', [
              'lambda',
              { Ref: 'Bucket' },
              'function',
            ]],
          },
        },
        Metadata: {
          'aws:asset:path': 'old-path',
        },
      },
    },
  });
  currentCfnStackResources.push(stackSummaryOf('Bucket', 'AWS::S3::Bucket', 'mybucket'));
  const cdkStackArtifact = cdkStackArtifactOf({
    template: {
      Resources: {
        Bucket: {
          Type: 'AWS::S3::Bucket',
        },
        Func: {
          Type: 'AWS::Lambda::Function',
          Properties: {
            Code: {
              S3Bucket: 'current-bucket',
              S3Key: 'new-key',
            },
            FunctionName: {
              'Fn::Join': ['-', [
                'lambda',
                { Ref: 'Bucket' },
                'function',
              ]],
            },
          },
          Metadata: {
            'aws:asset:path': 'old-path',
          },
        },
      },
    },
  });

  // WHEN
  const deployStackResult = await tryHotswapDeployment(mockSdkProvider, {}, currentCfnStack, cdkStackArtifact);

  // THEN
  expect(deployStackResult).not.toBeUndefined();
  expect(mockUpdateLambdaCode).toHaveBeenCalledWith({
    FunctionName: 'lambda-mybucket-function',
    S3Bucket: 'current-bucket',
    S3Key: 'new-key',
  });
});

test("correctly falls back to taking the function's name from the current stack if it can't evaluate it in the template", async () => {
  // GIVEN
  currentCfnStack.setTemplate({
    Parameters: {
      Param1: { Type: 'String' },
      AssetBucketParam: { Type: 'String' },
    },
    Resources: {
      Func: {
        Type: 'AWS::Lambda::Function',
        Properties: {
          Code: {
            S3Bucket: { Ref: 'AssetBucketParam' },
            S3Key: 'current-key',
          },
          FunctionName: { Ref: 'Param1' },
        },
        Metadata: {
          'aws:asset:path': 'old-path',
        },
      },
    },
  });
  currentCfnStackResources.push(stackSummaryOf('Func', 'AWS::Lambda::Function', 'my-function'));
  const cdkStackArtifact = cdkStackArtifactOf({
    template: {
      Parameters: {
        Param1: { Type: 'String' },
        AssetBucketParam: { Type: 'String' },
      },
      Resources: {
        Func: {
          Type: 'AWS::Lambda::Function',
          Properties: {
            Code: {
              S3Bucket: { Ref: 'AssetBucketParam' },
              S3Key: 'new-key',
            },
            FunctionName: { Ref: 'Param1' },
          },
          Metadata: {
            'aws:asset:path': 'new-path',
          },
        },
      },
    },
  });

  // WHEN
  const deployStackResult = await tryHotswapDeployment(mockSdkProvider, {
    AssetBucketParam: 'asset-bucket',
  }, currentCfnStack, cdkStackArtifact);

  // THEN
  expect(deployStackResult).not.toBeUndefined();
  expect(mockUpdateLambdaCode).toHaveBeenCalledWith({
    FunctionName: 'my-function',
    S3Bucket: 'asset-bucket',
    S3Key: 'new-key',
  });
});

function cdkStackArtifactOf(testStackArtifact: Partial<TestStackArtifact> = {}): cxapi.CloudFormationStackArtifact {
  return testStack({
    stackName: STACK_NAME,
    ...testStackArtifact,
  });
}

function stackSummaryOf(logicalId: string, resourceType: string, physicalResourceId: string): CloudFormation.StackResourceSummary {
  return {
    LogicalResourceId: logicalId,
    PhysicalResourceId: physicalResourceId,
    ResourceType: resourceType,
    ResourceStatus: 'CREATE_COMPLETE',
    LastUpdatedTimestamp: new Date(),
  };
}<|MERGE_RESOLUTION|>--- conflicted
+++ resolved
@@ -1,9 +1,5 @@
 import * as cxapi from '@aws-cdk/cx-api';
-<<<<<<< HEAD
 import { Lambda, StepFunctions } from 'aws-sdk';
-=======
-import { CloudFormation, Lambda } from 'aws-sdk';
->>>>>>> 1e037093
 import { tryHotswapDeployment } from '../../lib/api/hotswap-deployments';
 import { testStack, TestStackArtifact } from '../util';
 import { MockSdkProvider } from '../util/mock-sdk';
@@ -16,7 +12,6 @@
 let mockUpdateLambdaCode: (params: Lambda.Types.UpdateFunctionCodeRequest) => Lambda.Types.FunctionConfiguration;
 let mockUpdateMachineCode: (params: StepFunctions.Types.UpdateStateMachineInput) => StepFunctions.Types.UpdateStateMachineOutput;
 let currentCfnStack: FakeCloudformationStack;
-const currentCfnStackResources: CloudFormation.StackResourceSummary[] = [];
 
 beforeEach(() => {
   jest.resetAllMocks();
@@ -26,22 +21,8 @@
   mockSdkProvider.stubLambda({
     updateFunctionCode: mockUpdateLambdaCode,
   });
-<<<<<<< HEAD
   mockSdkProvider.stubStepFunctions({
     updateStateMachine: mockUpdateMachineCode,
-=======
-  // clear the array
-  currentCfnStackResources.splice(0);
-  mockSdkProvider.stubCloudFormation({
-    listStackResources: ({ StackName: stackName }) => {
-      if (stackName !== STACK_NAME) {
-        throw new Error(`Expected Stack name in listStackResources() call to be: '${STACK_NAME}', but received: ${stackName}'`);
-      }
-      return {
-        StackResourceSummaries: currentCfnStackResources,
-      };
-    },
->>>>>>> 1e037093
   });
   currentCfnStack = new FakeCloudformationStack({
     stackName: STACK_NAME,
@@ -164,137 +145,6 @@
   expect(mockUpdateMachineCode).not.toHaveBeenCalled();
 });
 
-test("correctly evaluates the function's name when it references a different resource from the template", async () => {
-  // GIVEN
-  currentCfnStack.setTemplate({
-    Resources: {
-      Bucket: {
-        Type: 'AWS::S3::Bucket',
-      },
-      Func: {
-        Type: 'AWS::Lambda::Function',
-        Properties: {
-          Code: {
-            S3Bucket: 'current-bucket',
-            S3Key: 'current-key',
-          },
-          FunctionName: {
-            'Fn::Join': ['-', [
-              'lambda',
-              { Ref: 'Bucket' },
-              'function',
-            ]],
-          },
-        },
-        Metadata: {
-          'aws:asset:path': 'old-path',
-        },
-      },
-    },
-  });
-  currentCfnStackResources.push(stackSummaryOf('Bucket', 'AWS::S3::Bucket', 'mybucket'));
-  const cdkStackArtifact = cdkStackArtifactOf({
-    template: {
-      Resources: {
-        Bucket: {
-          Type: 'AWS::S3::Bucket',
-        },
-        Func: {
-          Type: 'AWS::Lambda::Function',
-          Properties: {
-            Code: {
-              S3Bucket: 'current-bucket',
-              S3Key: 'new-key',
-            },
-            FunctionName: {
-              'Fn::Join': ['-', [
-                'lambda',
-                { Ref: 'Bucket' },
-                'function',
-              ]],
-            },
-          },
-          Metadata: {
-            'aws:asset:path': 'old-path',
-          },
-        },
-      },
-    },
-  });
-
-  // WHEN
-  const deployStackResult = await tryHotswapDeployment(mockSdkProvider, {}, currentCfnStack, cdkStackArtifact);
-
-  // THEN
-  expect(deployStackResult).not.toBeUndefined();
-  expect(mockUpdateLambdaCode).toHaveBeenCalledWith({
-    FunctionName: 'lambda-mybucket-function',
-    S3Bucket: 'current-bucket',
-    S3Key: 'new-key',
-  });
-});
-
-test("correctly falls back to taking the function's name from the current stack if it can't evaluate it in the template", async () => {
-  // GIVEN
-  currentCfnStack.setTemplate({
-    Parameters: {
-      Param1: { Type: 'String' },
-      AssetBucketParam: { Type: 'String' },
-    },
-    Resources: {
-      Func: {
-        Type: 'AWS::Lambda::Function',
-        Properties: {
-          Code: {
-            S3Bucket: { Ref: 'AssetBucketParam' },
-            S3Key: 'current-key',
-          },
-          FunctionName: { Ref: 'Param1' },
-        },
-        Metadata: {
-          'aws:asset:path': 'old-path',
-        },
-      },
-    },
-  });
-  currentCfnStackResources.push(stackSummaryOf('Func', 'AWS::Lambda::Function', 'my-function'));
-  const cdkStackArtifact = cdkStackArtifactOf({
-    template: {
-      Parameters: {
-        Param1: { Type: 'String' },
-        AssetBucketParam: { Type: 'String' },
-      },
-      Resources: {
-        Func: {
-          Type: 'AWS::Lambda::Function',
-          Properties: {
-            Code: {
-              S3Bucket: { Ref: 'AssetBucketParam' },
-              S3Key: 'new-key',
-            },
-            FunctionName: { Ref: 'Param1' },
-          },
-          Metadata: {
-            'aws:asset:path': 'new-path',
-          },
-        },
-      },
-    },
-  });
-
-  // WHEN
-  const deployStackResult = await tryHotswapDeployment(mockSdkProvider, {
-    AssetBucketParam: 'asset-bucket',
-  }, currentCfnStack, cdkStackArtifact);
-
-  // THEN
-  expect(deployStackResult).not.toBeUndefined();
-  expect(mockUpdateLambdaCode).toHaveBeenCalledWith({
-    FunctionName: 'my-function',
-    S3Bucket: 'asset-bucket',
-    S3Key: 'new-key',
-  });
-});
 
 function cdkStackArtifactOf(testStackArtifact: Partial<TestStackArtifact> = {}): cxapi.CloudFormationStackArtifact {
   return testStack({
@@ -302,13 +152,3 @@
     ...testStackArtifact,
   });
 }
-
-function stackSummaryOf(logicalId: string, resourceType: string, physicalResourceId: string): CloudFormation.StackResourceSummary {
-  return {
-    LogicalResourceId: logicalId,
-    PhysicalResourceId: physicalResourceId,
-    ResourceType: resourceType,
-    ResourceStatus: 'CREATE_COMPLETE',
-    LastUpdatedTimestamp: new Date(),
-  };
-}