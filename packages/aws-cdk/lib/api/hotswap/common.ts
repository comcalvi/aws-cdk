import * as cfn_diff from '@aws-cdk/cloudformation-diff';
import { CloudFormation } from 'aws-sdk';
import { ISDK } from '../aws-auth';
import { CloudFormationExecutableTemplate } from './cloudformation-executable-template';

export interface ListStackResources {
  listStackResources(): Promise<CloudFormation.StackResourceSummary[]>;
  findHotswappableResource(resource: HotswappableResource): Promise<string | undefined>;
}

export interface HotswappableResource {
  logicalId: string,
}

/**
 * An interface that represents a change that can be deployed in a short-circuit manner.
 */
export interface HotswapOperation {
  apply(sdk: ISDK, cfnExecutableTemplate: CloudFormationExecutableTemplate): Promise<any>;
}

/**
 * An enum that represents the result of detection whether a given change can be hotswapped.
 */
export enum ChangeHotswapImpact {
  /**
   * This result means that the given change cannot be hotswapped,
   * and requires a full deployment.
   */
  REQUIRES_FULL_DEPLOYMENT = 'requires-full-deployment',

  /**
   * This result means that the given change can be safely be ignored when determining
   * whether the given Stack can be hotswapped or not
   * (for example, it's a change to the CDKMetadata resource).
   */
  IRRELEVANT = 'irrelevant',
}

export type ChangeHotswapResult = HotswapOperation | ChangeHotswapImpact;

<<<<<<< HEAD
export class HotswappableResourceChange {
  /**
   * TODO - docs
   */
  newValue: cfn_diff.Resource;

  /**
   * TODO - docs
   */
  propertyUpdates: { [key: string]: cfn_diff.PropertyDifference<any> };

  public constructor(newValue: cfn_diff.Resource, propertyUpdates: { [key: string]: cfn_diff.PropertyDifference<any> }) {
    this.newValue = newValue;
    this.propertyUpdates = propertyUpdates;
  }
}

/**
 * For old-style synthesis which uses CFN Parameters,
 * the Code properties can have the values of complex CFN expressions.
 * For new-style synthesis of env-agnostic stacks,
 * the Fn::Sub expression is used for the Asset bucket.
 * Evaluate the CFN expressions to concrete string values which we need for the
 * updateFunctionCode() service call.
 */
export function stringifyPotentialCfnExpression(value: any, assetParamsWithEnv: { [key: string]: string }): string {
  // if we already have a string, nothing to do
  if (value == null || typeof value === 'string') {
    /*eslint-disable*/
    //console.log('value: ' + value);
    return value;
  }

  //console.log('outside value: ');
  //console.log(value);
  // otherwise, we assume this is a CloudFormation expression that we need to evaluate
  return evaluateCfn(value, assetParamsWithEnv);
}

export function assetMetadataChanged(change: HotswappableResourceChange): boolean {
=======
export function assetMetadataChanged(change: cfn_diff.ResourceDifference): boolean {
>>>>>>> 1e037093
  return !!change.newValue?.Metadata['aws:asset:path'];
}<|MERGE_RESOLUTION|>--- conflicted
+++ resolved
@@ -39,7 +39,6 @@
 
 export type ChangeHotswapResult = HotswapOperation | ChangeHotswapImpact;
 
-<<<<<<< HEAD
 export class HotswappableResourceChange {
   /**
    * TODO - docs
@@ -57,31 +56,6 @@
   }
 }
 
-/**
- * For old-style synthesis which uses CFN Parameters,
- * the Code properties can have the values of complex CFN expressions.
- * For new-style synthesis of env-agnostic stacks,
- * the Fn::Sub expression is used for the Asset bucket.
- * Evaluate the CFN expressions to concrete string values which we need for the
- * updateFunctionCode() service call.
- */
-export function stringifyPotentialCfnExpression(value: any, assetParamsWithEnv: { [key: string]: string }): string {
-  // if we already have a string, nothing to do
-  if (value == null || typeof value === 'string') {
-    /*eslint-disable*/
-    //console.log('value: ' + value);
-    return value;
-  }
-
-  //console.log('outside value: ');
-  //console.log(value);
-  // otherwise, we assume this is a CloudFormation expression that we need to evaluate
-  return evaluateCfn(value, assetParamsWithEnv);
-}
-
 export function assetMetadataChanged(change: HotswappableResourceChange): boolean {
-=======
-export function assetMetadataChanged(change: cfn_diff.ResourceDifference): boolean {
->>>>>>> 1e037093
   return !!change.newValue?.Metadata['aws:asset:path'];
 }