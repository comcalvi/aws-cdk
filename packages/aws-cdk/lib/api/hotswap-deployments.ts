import * as cfn_diff from '@aws-cdk/cloudformation-diff';
import * as cxapi from '@aws-cdk/cx-api';
import { CloudFormation } from 'aws-sdk';
import { ISDK, Mode, SdkProvider } from './aws-auth';
import { DeployStackResult } from './deploy-stack';
import { ChangeHotswapImpact, ChangeHotswapResult, HotswapOperation, ListStackResources, HotswappableChangeCandidate } from './hotswap/common';
import { isHotswappableEcsServiceChange } from './hotswap/ecs-services';
import { EvaluateCloudFormationTemplate } from './hotswap/evaluate-cloudformation-template';
import { isHotswappableLambdaFunctionChange } from './hotswap/lambda-functions';
import { isHotswappableStateMachineChange } from './hotswap/stepfunctions-state-machines';
import { CloudFormationStack } from './util/cloudformation';

/**
 * Perform a hotswap deployment,
 * short-circuiting CloudFormation if possible.
 * If it's not possible to short-circuit the deployment
 * (because the CDK Stack contains changes that cannot be deployed without CloudFormation),
 * returns `undefined`.
 */
export async function tryHotswapDeployment(
  sdkProvider: SdkProvider, assetParams: { [key: string]: string },
  cloudFormationStack: CloudFormationStack, stackArtifact: cxapi.CloudFormationStackArtifact,
): Promise<DeployStackResult | undefined> {
  // resolve the environment, so we can substitute things like AWS::Region in CFN expressions
  const resolvedEnv = await sdkProvider.resolveEnvironment(stackArtifact.environment);
  // create a new SDK using the CLI credentials, because the default one will not work for new-style synthesis -
  // it assumes the bootstrap deploy Role, which doesn't have permissions to update Lambda functions
  const sdk = await sdkProvider.forEnvironment(resolvedEnv, Mode.ForWriting);
  // The current resources of the Stack.
  // We need them to figure out the physical name of a resource in case it wasn't specified by the user.
  // We fetch it lazily, to save a service call, in case all hotswapped resources have their physical names set.
  const listStackResources = new LazyListStackResources(sdk, stackArtifact.stackName);
  const evaluateCfnTemplate = new EvaluateCloudFormationTemplate({
    stackArtifact,
    parameters: assetParams,
    account: resolvedEnv.account,
    region: resolvedEnv.region,
<<<<<<< HEAD
    // ToDo make this better:
    partition: 'aws',
    urlSuffix: sdk.getEndpointSuffix,
=======
    partition: (await sdk.currentAccount()).partition,
    // ToDo make this better:
    urlSuffix: 'amazonaws.com',
>>>>>>> 443a23e8
    listStackResources,
  });

  const currentTemplate = await cloudFormationStack.template();
  const stackChanges = cfn_diff.diffTemplate(currentTemplate, stackArtifact.template);
  const hotswappableChanges = await findAllHotswappableChanges(stackChanges, evaluateCfnTemplate);
  if (!hotswappableChanges) {
    // this means there were changes to the template that cannot be short-circuited
    return undefined;
  }

  // apply the short-circuitable changes
  await applyAllHotswappableChanges(sdk, hotswappableChanges);

  return { noOp: hotswappableChanges.length === 0, stackArn: cloudFormationStack.stackId, outputs: cloudFormationStack.outputs, stackArtifact };
}

async function findAllHotswappableChanges(
  stackChanges: cfn_diff.TemplateDiff, evaluateCfnTemplate: EvaluateCloudFormationTemplate,
): Promise<HotswapOperation[] | undefined> {
  let foundNonHotswappableChange = false;
  const promises: Array<Array<Promise<ChangeHotswapResult>>> = [];

  // gather the results of the detector functions
  stackChanges.resources.forEachDifference((logicalId: string, change: cfn_diff.ResourceDifference) => {
    const resourceHotswapEvaluation = isCandidateForHotswapping(change);

    if (resourceHotswapEvaluation === ChangeHotswapImpact.REQUIRES_FULL_DEPLOYMENT) {
      foundNonHotswappableChange = true;
    } else if (resourceHotswapEvaluation === ChangeHotswapImpact.IRRELEVANT) {
      // empty 'if' just for flow-aware typing to kick in...
    } else {
      promises.push([
        isHotswappableLambdaFunctionChange(logicalId, resourceHotswapEvaluation, evaluateCfnTemplate),
        isHotswappableStateMachineChange(logicalId, resourceHotswapEvaluation, evaluateCfnTemplate),
        isHotswappableEcsServiceChange(logicalId, resourceHotswapEvaluation, evaluateCfnTemplate),
      ]);
    }
  });

  const changesDetectionResults: Array<Array<ChangeHotswapResult>> = [];
  for (const detectorResultPromises of promises) {
    const hotswapDetectionResults = await Promise.all(detectorResultPromises);
    changesDetectionResults.push(hotswapDetectionResults);
  }

  const hotswappableResources = new Array<HotswapOperation>();

  // resolve all detector results
  for (const hotswapDetectionResults of changesDetectionResults) {
    const perChangeHotswappableResources = new Array<HotswapOperation>();

    for (const result of hotswapDetectionResults) {
      if (typeof result !== 'string') {
        perChangeHotswappableResources.push(result);
      }
    }

    // if we found any hotswappable changes, return now
    if (perChangeHotswappableResources.length > 0) {
      hotswappableResources.push(...perChangeHotswappableResources);
      continue;
    }

    // no hotswappable changes found, so any REQUIRES_FULL_DEPLOYMENTs imply a non-hotswappable change
    for (const result of hotswapDetectionResults) {
      if (result === ChangeHotswapImpact.REQUIRES_FULL_DEPLOYMENT) {
        foundNonHotswappableChange = true;
      }
    }
    // no REQUIRES_FULL_DEPLOYMENT implies that all results are IRRELEVANT
  }

  return foundNonHotswappableChange ? undefined : hotswappableResources;
}

/**
 * returns `ChangeHotswapImpact.REQUIRES_FULL_DEPLOYMENT` if a resource was deleted, or a change that we cannot short-circuit occured.
 * Returns `ChangeHotswapImpact.IRRELEVANT` if a change that does not impact shortcircuiting occured, such as a metadata change.
 */
export function isCandidateForHotswapping(change: cfn_diff.ResourceDifference): HotswappableChangeCandidate | ChangeHotswapImpact {
  // a resource has been removed OR a resource has been added; we can't short-circuit that change
  if (!change.newValue || !change.oldValue) {
    return ChangeHotswapImpact.REQUIRES_FULL_DEPLOYMENT;
  }

  // Ignore Metadata changes
  if (change.newValue.Type === 'AWS::CDK::Metadata') {
    return ChangeHotswapImpact.IRRELEVANT;
  }

  return {
    newValue: change.newValue,
    propertyUpdates: change.propertyUpdates,
  };
}

async function applyAllHotswappableChanges(
  sdk: ISDK, hotswappableChanges: HotswapOperation[],
): Promise<void[]> {
  return Promise.all(hotswappableChanges.map(hotswapOperation => {
    return hotswapOperation.apply(sdk);
  }));
}

class LazyListStackResources implements ListStackResources {
  private stackResources: CloudFormation.StackResourceSummary[] | undefined;

  constructor(private readonly sdk: ISDK, private readonly stackName: string) {
  }

  async listStackResources(): Promise<CloudFormation.StackResourceSummary[]> {
    if (this.stackResources === undefined) {
      this.stackResources = await this.getStackResources();
    }
    return this.stackResources;
  }

  private async getStackResources(): Promise<CloudFormation.StackResourceSummary[]> {
    const ret = new Array<CloudFormation.StackResourceSummary>();
    let nextToken: string | undefined;
    do {
      const stackResourcesResponse = await this.sdk.cloudFormation().listStackResources({
        StackName: this.stackName,
        NextToken: nextToken,
      }).promise();
      ret.push(...(stackResourcesResponse.StackResourceSummaries ?? []));
      nextToken = stackResourcesResponse.NextToken;
    } while (nextToken);
    return ret;
  }
}<|MERGE_RESOLUTION|>--- conflicted
+++ resolved
@@ -35,15 +35,8 @@
     parameters: assetParams,
     account: resolvedEnv.account,
     region: resolvedEnv.region,
-<<<<<<< HEAD
-    // ToDo make this better:
-    partition: 'aws',
+    partition: (await sdk.currentAccount()).partition,
     urlSuffix: sdk.getEndpointSuffix,
-=======
-    partition: (await sdk.currentAccount()).partition,
-    // ToDo make this better:
-    urlSuffix: 'amazonaws.com',
->>>>>>> 443a23e8
     listStackResources,
   });
 
