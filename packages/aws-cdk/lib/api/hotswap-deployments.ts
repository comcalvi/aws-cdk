--- conflicted
+++ resolved
@@ -3,12 +3,9 @@
 import { CloudFormation } from 'aws-sdk';
 import { ISDK, Mode, SdkProvider } from './aws-auth';
 import { DeployStackResult } from './deploy-stack';
-<<<<<<< HEAD
+//import { ChangeHotswapImpact, HotswapOperation, HotswappableResourceChange, ListStackResources, HotswappableResource } from './hotswap/common';
+import { CloudFormationExecutableTemplate } from './hotswap/cloudformation-executable-template';
 import { ChangeHotswapImpact, HotswapOperation, HotswappableResourceChange, ListStackResources, HotswappableResource } from './hotswap/common';
-=======
-import { CloudFormationExecutableTemplate } from './hotswap/cloudformation-executable-template';
-import { ChangeHotswapImpact, HotswapOperation, ListStackResources } from './hotswap/common';
->>>>>>> 1e037093
 import { isHotswappableLambdaFunctionChange } from './hotswap/lambda-functions';
 import { isHotswappableStateMachineChange } from './hotswap/stepfunctions-state-machines';
 import { CloudFormationStack } from './util/cloudformation';
@@ -29,16 +26,13 @@
 
   // resolve the environment, so we can substitute things like AWS::Region in CFN expressions
   const resolvedEnv = await sdkProvider.resolveEnvironment(stackArtifact.environment);
-<<<<<<< HEAD
-  const hotswappableChanges = findAllHotswappableChanges(stackChanges, {
+  /*const hotswappableChanges = findAllHotswappableChanges(stackChanges, {
     ...assetParams,
     'AWS::Region': resolvedEnv.region,
     'AWS::AccountId': resolvedEnv.account,
     'AWS::Partition': resolvedEnv.partition,
-  });
-=======
+  });*/
   const hotswappableChanges = findAllHotswappableChanges(stackChanges);
->>>>>>> 1e037093
   if (!hotswappableChanges) {
     // this means there were changes to the template that cannot be short-circuited
     return undefined;
@@ -74,21 +68,16 @@
   const hotswappableResources = new Array<HotswapOperation>();
   let foundNonHotswappableChange = false;
   stackChanges.resources.forEachDifference((logicalId: string, change: cfn_diff.ResourceDifference) => {
-<<<<<<< HEAD
     const nonHotswappableResourceFound = isResourceChangeHotswappable(change);
 
     if (nonHotswappableResourceFound === ChangeHotswapImpact.REQUIRES_FULL_DEPLOYMENT) {
-=======
-    const lambdaFunctionShortCircuitChange = isHotswappableLambdaFunctionChange(logicalId, change);
-    if (lambdaFunctionShortCircuitChange === ChangeHotswapImpact.REQUIRES_FULL_DEPLOYMENT) {
->>>>>>> 1e037093
       foundNonHotswappableChange = true;
     } else if (nonHotswappableResourceFound === ChangeHotswapImpact.IRRELEVANT) {
       // empty if
     } else {
       const detectorResults = [
-        isHotswappableLambdaFunctionChange(logicalId, nonHotswappableResourceFound, assetParamsWithEnv),
-        isHotswappableStateMachineChange(logicalId, nonHotswappableResourceFound, assetParamsWithEnv),
+        isHotswappableLambdaFunctionChange(logicalId, nonHotswappableResourceFound/*, assetParamsWithEnv*/),
+        isHotswappableStateMachineChange(logicalId, nonHotswappableResourceFound/*, assetParamsWithEnv*/),
       ];
 
       for (const result of detectorResults) {
