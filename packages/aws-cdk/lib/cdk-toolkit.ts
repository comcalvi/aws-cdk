--- conflicted
+++ resolved
@@ -931,12 +931,12 @@
   readonly Value: string;
 }
 
-<<<<<<< HEAD
 interface NestedStackTemplates {
   readonly generatedNestedTemplate: any,
   readonly currentNestedStackTemplate: any,
   readonly nestedStackName: string | undefined,
-=======
+}
+
 /**
  * Formats time in milliseconds (which we get from 'Date.getTime()')
  * to a human-readable time; returns time in seconds rounded to 2
@@ -959,5 +959,4 @@
  */
 function millisecondsToSeconds(num: number): number {
   return num / 1000;
->>>>>>> be909bc9
 }