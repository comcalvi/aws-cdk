{
  "lerna": "3.15.0",
  "npmClient": "yarn",
  "useWorkspaces": true,
  "packages": [
    "packages/*",
    "packages/@aws-cdk/*",
    "packages/@aws-cdk-containers/*",
    "packages/@monocdk-experiment/*",
    "packages/@aws-cdk/*/lambda-packages/*",
    "tools/*",
<<<<<<< HEAD
    "tools/@aws-cdk/*",
=======
>>>>>>> de5bf5d5
    "scripts/script-tests",
    "packages/individual-packages/*"
  ],
  "rejectCycles": "true",
  "version": "0.0.0"
}<|MERGE_RESOLUTION|>--- conflicted
+++ resolved
@@ -9,11 +9,8 @@
     "packages/@monocdk-experiment/*",
     "packages/@aws-cdk/*/lambda-packages/*",
     "tools/*",
-<<<<<<< HEAD
     "tools/@aws-cdk/*",
-=======
->>>>>>> de5bf5d5
-    "scripts/script-tests",
+    "scripts/@aws-cdk/script-tests",
     "packages/individual-packages/*"
   ],
   "rejectCycles": "true",
